--- conflicted
+++ resolved
@@ -51,15 +51,9 @@
 		numThreads = n;
 	}
 
-<<<<<<< HEAD
-	public static SerializablePairWiseStitchingResult[] stitchPairwise( final ImagePlus imp1, final ImagePlus imp2,
-			Roi roi1, Roi roi2, final int[] roiZ1, final int[] roiZ2,
-			final int timepoint1, final int timepoint2, final StitchingParameters params, final int numHighestPeaks,
-=======
 	public static SerializablePairWiseStitchingResult[] stitchPairwise(
 			final ImagePlus imp1, final ImagePlus imp2, final int timepoint1, final int timepoint2,
 			final SerializableStitchingParameters params, final int numHighestPeaks,
->>>>>>> bd6eab6a
 			final PointValidator searchRadiusPointValidator, final OffsetConverter offsetConverter )
 	{
 		SerializablePairWiseStitchingResult[] result = null;
@@ -213,12 +207,8 @@
 	}
 
 	public static < T extends RealType<T>, S extends RealType<S> > SerializablePairWiseStitchingResult[] performStitching(
-<<<<<<< HEAD
-			final Image<T> img1, final Image<S> img2, final StitchingParameters params, final int numHighestPeaks,
-=======
 			final Image<T> img1, final Image<S> img2,
 			final SerializableStitchingParameters params, final int numHighestPeaks,
->>>>>>> bd6eab6a
 			final PointValidator searchRadiusPointValidator, final OffsetConverter offsetConverter )
 	{
 		if ( img1 == null )
@@ -238,26 +228,17 @@
 		}
 
 		final SerializablePairWiseStitchingResult[] result = computePhaseCorrelation(
-<<<<<<< HEAD
-				img1, img2, params.checkPeaks, params.subpixelAccuracy, numHighestPeaks,
+				img1, img2,
+				params.checkPeaks, params.subpixelAccuracy, numHighestPeaks,
 				searchRadiusPointValidator, offsetConverter
 			);
-=======
-				img1, img2,
-				params.checkPeaks, params.subpixelAccuracy, numHighestPeaks,
-				searchRadiusPointValidator, offsetConverter );
->>>>>>> bd6eab6a
 
 		return result;
 	}
 
 	public static < T extends RealType<T>, S extends RealType<S> > SerializablePairWiseStitchingResult[] computePhaseCorrelation(
-<<<<<<< HEAD
-			final Image<T> img1, final Image<S> img2, final int numPeaks, final boolean subpixelAccuracy, final int numHighestPeaks,
-=======
 			final Image<T> img1, final Image<S> img2,
 			final int numPeaks, final boolean subpixelAccuracy, final int numHighestPeaks,
->>>>>>> bd6eab6a
 			final PointValidator searchRadiusPointValidator, final OffsetConverter offsetConverter )
 	{
 		final PhaseCorrelation< T, S > phaseCorr = new PhaseCorrelation<>( img1, img2 );
