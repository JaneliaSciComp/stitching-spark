package org.janelia.stitching;

import java.io.FileNotFoundException;
import java.io.IOException;
<<<<<<< HEAD
import java.net.URI;
=======
import java.io.PrintWriter;
import java.io.Serializable;
import java.nio.file.Files;
import java.nio.file.Paths;
>>>>>>> bd6eab6a
import java.util.ArrayList;
import java.util.Arrays;
import java.util.HashMap;
import java.util.Iterator;
import java.util.List;
import java.util.Map;
import java.util.Set;
import java.util.TreeMap;
import java.util.TreeSet;

import org.apache.spark.api.java.JavaRDD;
import org.apache.spark.api.java.JavaSparkContext;
import org.apache.spark.broadcast.Broadcast;
import org.apache.spark.util.LongAccumulator;
import org.janelia.dataaccess.DataProvider;
import org.janelia.dataaccess.PathResolver;
import org.janelia.flatfield.FlatfieldCorrectedRandomAccessible;
import org.janelia.flatfield.FlatfieldCorrection;
import org.janelia.stitching.StitchingArguments.RestitchingMode;
import org.janelia.util.Conversions;
import org.janelia.util.concurrent.SameThreadExecutorService;

import ij.ImagePlus;
import mpicbg.imglib.custom.OffsetConverter;
<<<<<<< HEAD
=======
import mpicbg.imglib.custom.PointValidator;
>>>>>>> bd6eab6a
import net.imglib2.Cursor;
import net.imglib2.Interval;
import net.imglib2.RandomAccessible;
import net.imglib2.RandomAccessibleInterval;
import net.imglib2.algorithm.gauss3.Gauss3;
import net.imglib2.converter.Converters;
import net.imglib2.converter.RealFloatConverter;
import net.imglib2.exception.IncompatibleTypeException;
import net.imglib2.img.imageplus.ImagePlusImg;
import net.imglib2.img.imageplus.ImagePlusImgs;
import net.imglib2.type.NativeType;
import net.imglib2.type.numeric.NumericType;
import net.imglib2.type.numeric.RealType;
import net.imglib2.type.numeric.real.FloatType;
import net.imglib2.util.Intervals;
<<<<<<< HEAD
import net.imglib2.util.Pair;
import net.imglib2.util.Util;
import net.imglib2.util.ValuePair;
=======
>>>>>>> bd6eab6a
import net.imglib2.view.RandomAccessiblePairNullable;
import net.imglib2.view.Views;

/**
 * Computes updated tile positions using phase correlation for pairwise matches and then global optimization for fitting all of them together.
 * Saves updated tile configuration on the disk.
 *
 * @author Igor Pisarev
 */

public class PipelineStitchingStepExecutor extends PipelineStepExecutor
{
	private static class StitchingResult implements Serializable
	{
		private static final long serialVersionUID = -533794988639089455L;

		public final SerializablePairWiseStitchingResult shift;
		public final double[] searchRadiusLength;

		public StitchingResult( final SerializablePairWiseStitchingResult shift, final double[] searchRadiusLength )
		{
			this.shift = shift;
			this.searchRadiusLength = searchRadiusLength;
		}
	}

	private static final long serialVersionUID = -7152174064553332061L;

	private final SerializableStitchingParameters stitchingParameters;

	public PipelineStitchingStepExecutor( final StitchingJob job, final JavaSparkContext sparkContext )
	{
		super( job, sparkContext );
		stitchingParameters = job.getParams();
	}

	@Override
	public void run() throws PipelineExecutionException
	{
<<<<<<< HEAD
		final DataProvider dataProvider = job.getDataProvider();
=======
		checkForMissingImages();
>>>>>>> bd6eab6a

		// split tiles into 8 boxes
		final int[] tileBoxesGridSize = new int[ numDimensions ];
		Arrays.fill( tileBoxesGridSize, args.splitOverlapParts() );
		final List< TileInfo > tileBoxes = SplitTileOperations.splitTilesIntoBoxes( job.getTiles( 0 ), tileBoxesGridSize );

		// find pairs of tile boxes that overlap by more than 50% when transformed into relative coordinate space of the fixed original tile
		// --- FIXME: don't extract overlapping pairs to save time for test run
		final List< TilePair > overlappingBoxes = /*null;*/SplitTileOperations.findOverlappingTileBoxes( tileBoxes );
		//System.out.println( "Overlapping box pairs count = " + overlappingBoxes.size() );

		final StitchingOptimizer optimizer = new StitchingOptimizer( job, sparkContext );
		try
		{
			for ( int iteration = 0; ; ++iteration )
			{
				// check if number of stitched tiles has increased compared to the previous iteration
<<<<<<< HEAD
				final String basePath = PathResolver.getParent( job.getArgs().inputTileConfigurations().get( 0 ) );
				final String filename = PathResolver.getFileName( job.getArgs().inputTileConfigurations().get( 0 ) );
=======
				final String basePath = Paths.get( args.inputTileConfigurations().get( 0 ) ).getParent().toString();
				final String filename = Paths.get( args.inputTileConfigurations().get( 0 ) ).getFileName().toString();
>>>>>>> bd6eab6a
				final String iterationDirname = "iter" + iteration;
				final String stitchedTilesFilepath = PathResolver.get( basePath, iterationDirname, Utils.addFilenameSuffix( filename, "-stitched" ) );

				if ( !dataProvider.fileExists( URI.create( stitchedTilesFilepath ) ) )
				{
					System.out.println( "************** Iteration " + iteration + " **************" );
					preparePairwiseShifts( overlappingBoxes, iteration );
					optimizer.optimize( iteration );
				}
				else
				{
					System.out.println( "Stitched tiles file already exists for iteration " + iteration + ", continue..." );
				}

				// check if number of stitched tiles has increased compared to the previous iteration
				final TileInfo[] stageTiles = job.getTiles( 0 );
				final TileInfo[] stitchedTiles = TileInfoJSONProvider.loadTilesConfiguration( dataProvider.getJsonReader( URI.create( stitchedTilesFilepath ) ) );

				// TODO: test and keep if works or remove (currently generates worse solutions)
				// find new pairs using new solution for predicting positions of the excluded (missing) tiles
//				final List< TilePair > newPairs = FindPairwiseChanges.getPairsWithPrediction( stageTiles, stitchedTiles, job.getArgs().minStatsNeighborhood(), !job.getArgs().useAllPairs() );
//				overlappingTiles.clear();
//				overlappingTiles.addAll( newPairs );

				if ( iteration == 0 )
				{
					// stop if all input tiles are included in the stitched set
					/*if ( stageTiles.length == stitchedTiles.length )
					{
						System.out.println( "Stopping on iteration " + iteration + ": all input tiles (n=" + stageTiles.length + ") are included in the stitched set" );
						copyFinalSolution( iteration );
						break;
					}*/
					// FIXME: stop after first iteration because proper use of previous stitched solution is not implemented yet
					if ( stitchedTiles.length > 0 )
						break;
				}
				else
				{
					final String previousIterationDirname = iteration == 0 ? null : "iter" + ( iteration - 1 );

					final String previousStitchedTilesFilepath = PathResolver.get( basePath, previousIterationDirname, Utils.addFilenameSuffix( filename, "-stitched" ) );
					final TileInfo[] previousStitchedTiles = TileInfoJSONProvider.loadTilesConfiguration( dataProvider.getJsonReader( URI.create( previousStitchedTilesFilepath ) ) );

<<<<<<< HEAD
					final String usedPairsFilepath = PathResolver.get( basePath, iterationDirname, "pairwise-used.json" );
					final String previousUsedPairsFilepath = PathResolver.get( basePath, previousIterationDirname, "pairwise-used.json" );
					final List< SerializablePairWiseStitchingResult[] > usedPairs = TileInfoJSONProvider.loadPairwiseShiftsMulti( dataProvider.getJsonReader( URI.create( usedPairsFilepath ) ) );
					final List< SerializablePairWiseStitchingResult[] > previousUsedPairs = TileInfoJSONProvider.loadPairwiseShiftsMulti( dataProvider.getJsonReader( URI.create( previousUsedPairsFilepath ) ) );
=======
					final String usedPairsFilepath = Paths.get( basePath, iterationDirname, "pairwise-used.json" ).toString();
					final String previousUsedPairsFilepath = Paths.get( basePath, previousIterationDirname, "pairwise-used.json" ).toString();
					final List< SerializablePairWiseStitchingResult > usedPairs = TileInfoJSONProvider.loadPairwiseShifts( usedPairsFilepath );
					final List< SerializablePairWiseStitchingResult > previousUsedPairs = TileInfoJSONProvider.loadPairwiseShifts( previousUsedPairsFilepath );
>>>>>>> bd6eab6a

					if ( stitchedTiles.length < previousStitchedTiles.length || ( stitchedTiles.length == previousStitchedTiles.length && usedPairs.size() <= previousUsedPairs.size() ) )
					{
						// mark the last solution as not used because it is worse than from the previous iteration
						dataProvider.moveFolder(
								URI.create( PathResolver.get( basePath, iterationDirname ) ),
								URI.create( PathResolver.get( basePath, Utils.addFilenameSuffix( iterationDirname, "-notused" ) ) )
							);
						copyFinalSolution( iteration - 1 );
						System.out.println( "Stopping on iteration " + iteration + ": the new solution (n=" + stitchedTiles.length + ") is not greater than the previous solution (n=" + previousStitchedTiles.length + "). Input tiles n=" + stageTiles.length );
						break;
					}
				}
			}
		}
		catch ( final IOException e )
		{
			System.out.println( "Something went wrong during stitching:" );
			e.printStackTrace();
			throw new PipelineExecutionException( e );
		}
	}

	/**
	 * Warns if some of tile images can't be found.
	 *
	 * @throws PipelineExecutionException
	 */
	private void checkForMissingImages() throws PipelineExecutionException
	{
		final int[] imagesMissing = new int[ job.getChannels() ];
		for ( int channel = 0; channel < job.getChannels(); ++channel )
			for ( final TileInfo tile : job.getTiles( channel ) )
				if ( !Files.exists( Paths.get( tile.getFilePath() ) ) )
					++imagesMissing[ channel ];
		for ( int channel = 0; channel < job.getChannels(); ++channel )
		{
			System.out.println( imagesMissing[ channel ] + " images out of " + job.getTiles( channel ).length + " are missing in channel " + channel );
			if ( imagesMissing[ channel ] != 0 )
				throw new PipelineExecutionException( "missing images in ch" + channel );
		}
	}

	/**
	 * Stores the final solution in the main folder when further iterations don't yield better results
	 *
	 * @param fromIteration
	 * @throws IOException
	 */
	private void copyFinalSolution( final int fromIteration ) throws IOException
	{
		final DataProvider dataProvider = job.getDataProvider();
		for ( int channel = 0; channel < job.getChannels(); ++channel )
		{
<<<<<<< HEAD
			final String basePath = PathResolver.getParent( job.getArgs().inputTileConfigurations().get( channel ) );
			final String filename = PathResolver.getFileName( job.getArgs().inputTileConfigurations().get( channel ) );
=======
			final String basePath = Paths.get( args.inputTileConfigurations().get( channel ) ).getParent().toString();
			final String filename = Paths.get( args.inputTileConfigurations().get( channel ) ).getFileName().toString();
>>>>>>> bd6eab6a
			final String iterationDirname = "iter" + fromIteration;
			final String stitchedTilesFilepath = PathResolver.get( basePath, iterationDirname, Utils.addFilenameSuffix( filename, "-stitched" ) );
			final String finalTilesFilepath = PathResolver.get( basePath, Utils.addFilenameSuffix( filename, "-final" ) );
			dataProvider.copyFile( URI.create( stitchedTilesFilepath ), URI.create( finalTilesFilepath ) );

			if ( channel == 0 )
				dataProvider.copyFile(
						URI.create( PathResolver.get( basePath, iterationDirname, "optimizer.txt" ) ),
						URI.create( PathResolver.get( basePath, "optimizer-final.txt" ) )
					);
		}
	}

	/**
	 * Initiates the computation for pairs that haven't been precomputed. Stores the pairwise file for this iteration of stitching.
	 *
	 * @param overlappingTiles
	 * @param iteration
	 * @throws PipelineExecutionException
	 * @throws IOException
	 */
	private void preparePairwiseShifts( final List< TilePair > overlappingTiles, final int iteration ) throws PipelineExecutionException, IOException
	{
<<<<<<< HEAD
		final DataProvider dataProvider = job.getDataProvider();

		final String basePath = PathResolver.getParent( job.getArgs().inputTileConfigurations().get( 0 ) );
		final String iterationDirname = "iter" + iteration;
		final String previousIterationDirname = iteration == 0 ? null : "iter" + ( iteration - 1 );
		final String pairwiseFilename = "pairwise.json";

		final String pairwisePath = PathResolver.get( basePath, iterationDirname, pairwiseFilename );
=======
		final String basePath = Paths.get( args.inputTileConfigurations().get( 0 ) ).getParent().toString();
		final String iterationDirname = "iter" + iteration;
		final String previousIterationDirname = iteration == 0 ? null : "iter" + ( iteration - 1 );
		final String pairwiseFilename = "pairwise.json";
		Paths.get( basePath, iterationDirname ).toFile().mkdirs();
		final String pairwisePath = Paths.get( basePath, iterationDirname, pairwiseFilename ).toString();

		// FIXME: replaces checking contents of the pairwise file by simply checking its existence
		if ( Files.exists( Paths.get( pairwisePath ) ) )
		{
			System.out.println( "pairwise.json file exists, don't recompute shifts" );
			return;
		}

		final List< SerializablePairWiseStitchingResult > pairwiseShifts = tryLoadPrecomputedShifts( basePath, iteration );
		final List< TilePair > pendingOverlappingTiles = removePrecomputedPendingPairs( pairwisePath, overlappingTiles, pairwiseShifts );

		if ( pendingOverlappingTiles.isEmpty() && !pairwiseShifts.isEmpty() )
		{
			// If we're able to load precalculated pairwise results, save some time skipping this step and jump to the global optimization
			System.out.println( "Successfully loaded all pairwise results from disk!" );
		}
		else
		{
			final String statsTileConfigurationPath = iteration == 0 ? null : Paths.get(
					basePath,
					previousIterationDirname,
					Utils.addFilenameSuffix(
							Paths.get( args.inputTileConfigurations().get( 0 ) ).getFileName().toString(),
							"-stitched"
						)
				).toString();

			// Initiate the computation
			final List< StitchingResult > stitchingResults = computePairwiseShifts( pendingOverlappingTiles, statsTileConfigurationPath );

			// merge results with preloaded pairwise shifts
			for ( final StitchingResult result : stitchingResults )
				pairwiseShifts.add( result.shift );

//			saveSearchRadiusStats( stitchingResults, Paths.get( basePath, iterationDirname, "searchRadiusStats.txt" ).toString() );

			try {
				System.out.println( "Stitched all tiles pairwise, store this information on disk.." );
				TileInfoJSONProvider.savePairwiseShifts( pairwiseShifts, pairwisePath );
			} catch ( final IOException e ) {
				e.printStackTrace();
			}
		}
	}

	/**
	 * Returns precomputed pairwise shifts if the corresponding file exists.
	 *
	 * @param basePath
	 * @param iteration
	 * @return
	 * @throws PipelineExecutionException
	 * @throws IOException
	 */
	private List< SerializablePairWiseStitchingResult > tryLoadPrecomputedShifts(
			final String basePath,
			final int iteration ) throws PipelineExecutionException, IOException
	{
		final String iterationDirname = "iter" + iteration;
		final String previousIterationDirname = iteration == 0 ? null : "iter" + ( iteration - 1 );
		final String pairwiseFilename = "pairwise.json";
		final String pairwisePath = Paths.get( basePath, iterationDirname, pairwiseFilename ).toString();
>>>>>>> bd6eab6a

		if ( iteration == 0 )
		{
			// use the pairwise file from the previous run in the old mode if exists
			final String oldPairwiseFile = PathResolver.get( basePath, pairwiseFilename );
			if ( dataProvider.fileExists( URI.create( oldPairwiseFile ) ) )
				dataProvider.moveFile( URI.create( oldPairwiseFile ), URI.create( pairwisePath ) );
		}
		else
		{
			if ( args.restitchingMode() == RestitchingMode.INCREMENTAL )
			{
				System.out.println( "Restitching only excluded pairs" );
				// use pairwise-used from the previous iteration, so they will not be restitched
				if ( !dataProvider.fileExists( URI.create( pairwisePath ) ) )
					dataProvider.copyFile(
							URI.create( PathResolver.get( basePath, previousIterationDirname, Utils.addFilenameSuffix( pairwiseFilename, "-used" ) ) ),
							URI.create( pairwisePath )
						);
			}
			else
			{
				System.out.println( "Full restitching" );
			}
		}

		// Try to load precalculated shifts for some pairs of tiles
<<<<<<< HEAD
		final List< SerializablePairWiseStitchingResult[] > pairwiseShiftsMulti = new ArrayList<>();

		if ( dataProvider.fileExists( URI.create( pairwisePath ) ) )
=======
		final List< SerializablePairWiseStitchingResult > pairwiseShifts = new ArrayList<>();
		try
		{
			System.out.println( "try to load pairwise results from disk" );
			pairwiseShifts.addAll( TileInfoJSONProvider.loadPairwiseShifts( pairwisePath ) );
		}
		catch ( final FileNotFoundException e )
		{
			System.out.println( "Pairwise results file not found" );
		}
		catch ( final NullPointerException e )
		{
			System.out.println( "Pairwise results file is malformed" );
			e.printStackTrace();
			throw e;
		}
		catch ( final IOException e )
>>>>>>> bd6eab6a
		{
			try
			{
				System.out.println( "try to load pairwise results from disk" );
				pairwiseShiftsMulti.addAll( TileInfoJSONProvider.loadPairwiseShiftsMulti( dataProvider.getJsonReader( URI.create( pairwisePath ) ) ) );
			}
			catch ( final FileNotFoundException e )
			{
				System.out.println( "Pairwise results file not found" );
			}
			catch ( final NullPointerException e )
			{
				System.out.println( "Pairwise results file is malformed" );
				e.printStackTrace();
				throw e;
			}
			catch ( final IOException e )
			{
				e.printStackTrace();
			}
		}
		return pairwiseShifts;
	}

	/**
	 * Removes pending pairs where their shift vectors have already been precomputed.
	 *
	 * @param pairwisePath
	 * @param overlappingTiles
	 * @param pairwiseShifts
	 * @return
	 * @throws PipelineExecutionException
	 * @throws IOException
	 */
	private List< TilePair > removePrecomputedPendingPairs(
			final String pairwisePath,
			final List< TilePair > overlappingTiles,
			final List< SerializablePairWiseStitchingResult > pairwiseShifts ) throws PipelineExecutionException, IOException
	{
		// remove redundant pairs (that are not contained in the given overlappingTiles list)
		final Map< Integer, Set< Integer > > overlappingPairsCache = new TreeMap<>();
		for ( final TilePair pair : overlappingTiles )
		{
			final int ind1 = Math.min( pair.getA().getIndex(), pair.getB().getIndex() );
			final int ind2 = Math.max( pair.getA().getIndex(), pair.getB().getIndex() );
			if ( !overlappingPairsCache.containsKey( ind1 ) )
				overlappingPairsCache.put( ind1, new TreeSet<>() );
			overlappingPairsCache.get( ind1 ).add( ind2 );
		}
		int pairsRemoved = 0;
		for ( final Iterator< SerializablePairWiseStitchingResult > it = pairwiseShifts.iterator(); it.hasNext(); )
		{
			final SerializablePairWiseStitchingResult result = it.next();
			final Integer[] indexes = new Integer[ 2 ];
			for ( int i = 0; i < 2; ++i )
				if ( indexes[ i ] == null )
					indexes[ i ] = result.getTilePair().toArray()[ i ].getIndex();
				else if ( !indexes[ i ].equals( result.getTilePair().toArray()[ i ].getIndex() ) )
					throw new PipelineExecutionException( "Tile indexes do not match" );

			final int ind1 = Math.min( indexes[ 0 ], indexes[ 1 ] );
			final int ind2 = Math.max( indexes[ 0 ], indexes[ 1 ] );
			if ( !overlappingPairsCache.containsKey( ind1 ) || !overlappingPairsCache.get( ind1 ).contains( ind2 ) )
			{
				it.remove();
				++pairsRemoved;
			}
<<<<<<< HEAD
			System.out.println( "Removed " + pairsRemoved + " redundant pairs from the cached pairwise file" );

			// resave the new file if something has changed
			if ( pairsRemoved != 0 )
				TileInfoJSONProvider.savePairwiseShiftsMulti( pairwiseShiftsMulti, dataProvider.getJsonWriter( URI.create( pairwisePath ) ) );
=======
>>>>>>> bd6eab6a
		}
		System.out.println( "Removed " + pairsRemoved + " redundant pairs from the cached pairwise file" );

		// resave the new file if something has changed
		if ( pairsRemoved != 0 )
			TileInfoJSONProvider.savePairwiseShifts( pairwiseShifts, pairwisePath );

		// find only pairs that need to be computed
		final List< TilePair > pendingOverlappingTiles = new ArrayList<>();

		// Create a cache to efficiently lookup the existing pairs of tiles loaded from disk
		final Map< Integer, Set< Integer > > cache = new TreeMap<>();
		for ( final SerializablePairWiseStitchingResult result : pairwiseShifts )
		{
			final Integer[] indexes = new Integer[ 2 ];
			for ( int i = 0; i < 2; ++i )
				if ( indexes[ i ] == null )
					indexes[ i ] = result.getTilePair().toArray()[ i ].getIndex();
				else if ( !indexes[ i ].equals( result.getTilePair().toArray()[ i ].getIndex() ) )
					throw new PipelineExecutionException( "Tile indexes do not match" );

			final int firstIndex =  Math.min( indexes[ 0 ], indexes[ 1 ] ), secondIndex  =  Math.max( indexes[ 0 ], indexes[ 1 ] );
			if ( !cache.containsKey( firstIndex ) )
				cache.put( firstIndex, new TreeSet<>() );
			cache.get( firstIndex ).add( secondIndex );
		}

		// Populate a new list of pending tile pairs (add only those pairs that are not contained in the cache)
		for ( final TilePair pair : overlappingTiles )
		{
			final int firstIndex =  Math.min( pair.getA().getIndex(), pair.getB().getIndex() ),
					secondIndex =  Math.max( pair.getA().getIndex(), pair.getB().getIndex() );
			if ( !cache.containsKey( firstIndex ) || !cache.get( firstIndex ).contains( secondIndex ) )
				pendingOverlappingTiles.add( pair );
		}
<<<<<<< HEAD
		else
		{
			final String statsTileConfigurationPath = iteration == 0 ? null : PathResolver.get(
					basePath,
					previousIterationDirname,
					Utils.addFilenameSuffix( PathResolver.getFileName( job.getArgs().inputTileConfigurations().get( 0 ) ), "-stitched" )
				);

			// Initiate the computation
			final List< SerializablePairWiseStitchingResult[] > adjacentShiftsMulti = computePairwiseShifts( pendingOverlappingTiles, statsTileConfigurationPath );
			pairwiseShiftsMulti.addAll( adjacentShiftsMulti );

			try {
				System.out.println( "Stitched all tiles pairwise, store this information on disk.." );
				TileInfoJSONProvider.savePairwiseShiftsMulti( pairwiseShiftsMulti, dataProvider.getJsonWriter( URI.create( pairwisePath ) ) );
			} catch ( final IOException e ) {
				e.printStackTrace();
			}
		}
	}

	/**
	 * Computes the best possible pairwise shifts between every pair of tiles on a Spark cluster.
	 * It uses phase correlation for measuring similarity between two images.
	 * @throws IOException
	 */
	private < T extends NativeType< T > & RealType< T >, U extends NativeType< U > & RealType< U > > List< SerializablePairWiseStitchingResult[] > computePairwiseShifts( final List< TilePair > overlappingTiles, final String statsTileConfigurationPath ) throws PipelineExecutionException, IOException
	{
		final DataProvider dataProvider = job.getDataProvider();

		// try to load the stitched tile configuration from the previous iteration
		final TileSearchRadiusEstimator searchRadiusEstimator;
		if ( statsTileConfigurationPath != null )
		{
			System.out.println( "=== Building prediction model based on previous stitching solution ===" );
			try
			{
				final TileInfo[] statsTiles = TileInfoJSONProvider.loadTilesConfiguration( dataProvider.getJsonReader( URI.create( statsTileConfigurationPath ) ) );
				System.out.println( "-- Creating search radius estimator using " + job.getTiles( 0 ).length + " stage tiles and " + statsTiles.length + " stitched tiles --" );
				searchRadiusEstimator = new TileSearchRadiusEstimator( job.getTiles( 0 ), statsTiles );
				System.out.println( "-- Created search radius estimator. Estimation window size (neighborhood): " + Arrays.toString( Intervals.dimensionsAsIntArray( searchRadiusEstimator.getEstimationWindowSize() ) ) + " --" );
			}
			catch ( final IOException e )
			{
				e.printStackTrace();
				throw new PipelineExecutionException( "Cannot load previous solution for stats:" + statsTileConfigurationPath, e );
			}
=======

		return pendingOverlappingTiles;
	}

	/**
	 * Saves statistics on search radius for each tile into a txt file.
	 *
	 * @param stitchingResults
	 * @param searchRadiusStatsPath
	 * @throws PipelineExecutionException
	 */
	private void saveSearchRadiusStats( final List< StitchingResult > stitchingResults, final String searchRadiusStatsPath ) throws PipelineExecutionException
	{
		try ( final PrintWriter writer = new PrintWriter( searchRadiusStatsPath ) )
		{
			writer.println( "Tile1_index Tile1_grid_X Tile1_grid_Y Tile1_grid_Z Tile1_timestamp Tile2_index Tile2_grid_X Tile2_grid_Y Tile2_grid_Z Tile2_timestamp Radius_1st Radius_2nd Radius_3rd" );
			for ( final StitchingResult result : stitchingResults )
				writer.println(
						String.format(
								""
								+ "%d %d %d %d %d"
								+ " "
								+ "%d %d %d %d %d"
								+ " "
								+ "%.2f %.2f %.2f",

								result.shift.getTilePair().getA().getIndex(),
								Utils.getTileCoordinates( result.shift.getTilePair().getA() )[ 0 ],
								Utils.getTileCoordinates( result.shift.getTilePair().getA() )[ 1 ],
								Utils.getTileCoordinates( result.shift.getTilePair().getA() )[ 2 ],
								Utils.getTileTimestamp( result.shift.getTilePair().getA() ),

								result.shift.getTilePair().getB().getIndex(),
								Utils.getTileCoordinates( result.shift.getTilePair().getB() )[ 0 ],
								Utils.getTileCoordinates( result.shift.getTilePair().getB() )[ 1 ],
								Utils.getTileCoordinates( result.shift.getTilePair().getB() )[ 2 ],
								Utils.getTileTimestamp( result.shift.getTilePair().getB() ),

								result.searchRadiusLength != null ? result.searchRadiusLength[ 0 ] : -1,
								result.searchRadiusLength != null ? result.searchRadiusLength[ 1 ] : -1,
								result.searchRadiusLength != null ? result.searchRadiusLength[ 2 ] : -1
							)
					);
>>>>>>> bd6eab6a
		}
		catch ( final Exception e )
		{
			throw new PipelineExecutionException( "Can't write search radius stats: " + e.getMessage(), e );
		}
	}

	/**
	 * Computes the best possible pairwise shifts between every pair of tiles on a Spark cluster.
	 * It uses phase correlation for measuring similarity between two images.
	 */
	private < T extends NativeType< T > & RealType< T >, U extends NativeType< U > & RealType< U > > List< StitchingResult > computePairwiseShifts(
			final List< TilePair > overlappingBoxes,
			final String statsTileConfigurationPath ) throws PipelineExecutionException
	{
		final Broadcast< TileSearchRadiusEstimator > broadcastedSearchRadiusEstimator = sparkContext.broadcast( loadSearchRadiusEstimator( statsTileConfigurationPath ) );
		final Broadcast< List< RandomAccessiblePairNullable< U, U > > > broadcastedFlatfieldCorrectionForChannels = sparkContext.broadcast( loadFlatfieldChannels() );
		final Broadcast< List< Map< String, TileInfo > > > broadcastedCoordsToTilesChannels = sparkContext.broadcast( getCoordsToTilesChannels() );

<<<<<<< HEAD
		System.out.println( "Broadcasting flatfield correction images" );
		final List< RandomAccessiblePairNullable< U, U > > flatfieldCorrectionForChannels = new ArrayList<>();
		for ( final String channelPath : job.getArgs().inputTileConfigurations() )
		{
			final String channelPathNoExt = channelPath.lastIndexOf( '.' ) != -1 ? channelPath.substring( 0, channelPath.lastIndexOf( '.' ) ) : channelPath;
			flatfieldCorrectionForChannels.add( FlatfieldCorrection.loadCorrectionImages( dataProvider, channelPathNoExt, job.getDimensionality() ) );
		}
		final Broadcast< List< RandomAccessiblePairNullable< U, U > > > broadcastedFlatfieldCorrectionForChannels = sparkContext.broadcast( flatfieldCorrectionForChannels );
=======
		System.out.println( "Processing " + overlappingBoxes.size() + " pairs..." );
>>>>>>> bd6eab6a

		final boolean tilesHaveAffineTransform;
		{
			boolean tilesHaveAffineTransformHelper = false;
			for ( final TilePair tileBoxPair : overlappingBoxes )
				tilesHaveAffineTransformHelper |= tileBoxPair.getA().getOriginalTile().getTransform() != null || tileBoxPair.getB().getOriginalTile().getTransform() != null;
			tilesHaveAffineTransform = tilesHaveAffineTransformHelper;
		}

		final LongAccumulator notEnoughNeighborsWithinConfidenceIntervalPairsCount = sparkContext.sc().longAccumulator();
		final LongAccumulator noOverlapWithinConfidenceIntervalPairsCount = sparkContext.sc().longAccumulator();
		final LongAccumulator noPeaksWithinConfidenceIntervalPairsCount = sparkContext.sc().longAccumulator();

		final JavaRDD< StitchingResult > pairwiseStitching = sparkContext.parallelize( overlappingBoxes, overlappingBoxes.size() ).map( tileBoxPair ->
			{
<<<<<<< HEAD
				final DataProvider dataProviderLocal = job.getDataProvider();

				// stats
				final TileSearchRadiusEstimator localSearchRadiusEstimator = broadcastedSearchRadiusEstimator.value();
				final SearchRadius searchRadius;
=======
				System.out.println( "Processing tile box pair " + tileBoxPair + " of tiles " + new TilePair( tileBoxPair.getA().getOriginalTile(), tileBoxPair.getB().getOriginalTile() ) );
>>>>>>> bd6eab6a

				// verify serialization of affine transforms
				if ( tilesHaveAffineTransform )
				{
					if ( tileBoxPair.getA().getOriginalTile().getTransform() == null || tileBoxPair.getB().getOriginalTile().getTransform() == null )
						throw new RuntimeException( "serialization issue: affine transform of original tile is not serialized" );
				}
				else
				{
					if ( tileBoxPair.getA().getOriginalTile().getTransform() != null || tileBoxPair.getB().getOriginalTile().getTransform() != null )
						throw new RuntimeException( "shouldn't happen" );
				}

				final Interval movingBoxInFixedSpace = SplitTileOperations.transformMovingTileBox( tileBoxPair );

				// stats
				final TileSearchRadiusEstimator localSearchRadiusEstimator = broadcastedSearchRadiusEstimator.value();
				final SearchRadius searchRadius;
				if ( localSearchRadiusEstimator == null )
				{
					// FIXME: for testing purposes
//					searchRadius = null;

					// mean offset is the top-left coordinate of the moving box in the fixed space
					final double[] offsetsMeanValues = Intervals.minAsDoubleArray( movingBoxInFixedSpace );
					final double[][] offsetsCovarianceMatrix = new double[][] { new double[] { 1, 0, 0 }, new double[] { 0, 1, 0 }, new double[] { 0, 0, 1 } };
					final double sphereRadiusPixels = args.searchRadiusMultiplier();
					searchRadius = new SearchRadius( sphereRadiusPixels, offsetsMeanValues, offsetsCovarianceMatrix );
				}
				else
				{
					// FIXME: for testing purposes
					throw new RuntimeException( "shouldn't happen" );
//					searchRadius = estimateSearchRadius( localSearchRadiusEstimator, tilePair );
//					if ( searchRadius == null )
//						return null;
				}

				// get ROIs in corresponding images
				final Interval[] overlapsInOriginalTileSpace = SplitTileOperations.getAdjustedOverlapIntervals( tileBoxPair, searchRadius );
				if ( overlapsInOriginalTileSpace == null )
					throw new RuntimeException( "tile box pair " + tileBoxPair + " of tiles " + new TilePair( tileBoxPair.getA().getOriginalTile(), tileBoxPair.getB().getOriginalTile() ) + ": overlapsInOriginalTileSpace == null" );

				// prepare roi images
				final ImagePlus[] roiImps = prepareRoiImages(
						tileBoxPair,
						overlapsInOriginalTileSpace,
						broadcastedCoordsToTilesChannels.value(),
						broadcastedFlatfieldCorrectionForChannels.value()
					);

<<<<<<< HEAD
				// prepare images
				for ( int j = 0; j < pair.length; j++ )
				{
					System.out.println( "Averaging corresponding tile images for " + job.getChannels() + " channels" );
//					final ComparableTuple< Integer > coordinates = new ComparableTuple<>( Conversions.toBoxedArray( Utils.getTileCoordinates( pair[ j ] ) ) );
					final String coordsStr = Utils.getTileCoordinatesString( pair[ j ] );
					int channelsUsed = 0;
					final ImagePlusImg< FloatType, ? > dst = ImagePlusImgs.floats( Intervals.dimensionsAsLongArray( overlaps[ j ] ) );
					for ( int channel = 0; channel < job.getChannels(); channel++ )
					{
						final TileInfo tileInfo = broadcastedCoordsToTilesChannels.value().get( channel ).get( coordsStr );
//						for ( final TileInfo tile : job.getTiles( channel ) )
//						{
//							if ( coordinates.compareTo( new ComparableTuple<>( Conversions.toBoxedArray( Utils.getTileCoordinates( tile ) ) ) ) == 0 )
//							{
//								tileInfo = tile;
//								break;
//							}
//						}

						// skip if no tile exists for this channel at this particular stage position
						if ( tileInfo == null )
							throw new PipelineExecutionException( pairOfTiles + ": cannot find corresponding tile for this channel" );

						if ( pair[ j ].getIndex().intValue() != tileInfo.getIndex().intValue() )
							throw new PipelineExecutionException( pairOfTiles + ": different indexes for the same stage position " + Utils.getTileCoordinatesString( tileInfo ) );

						// FIXME: throw exception in case some image files are missing (or, check for missing files beforehand)
						final RandomAccessibleInterval< T > img = TileLoader.loadTile( tileInfo, dataProviderLocal );
						if ( img == null )
							throw new PipelineExecutionException( "Cannot load tile image: " + tileInfo.getFilePath() );

						final T type = Util.getTypeFromInterval( img );
//						if ( imp != null )
						{
							// warn if image type and/or size do not match metadata
							if ( !type.getClass().equals( tileInfo.getType().getType().getClass() ) )
								throw new PipelineExecutionException( String.format( "Image type %s does not match the value from metadata %s", type.getClass().getName(), tileInfo.getType() ) );
							if ( !Arrays.equals( Intervals.dimensionsAsLongArray( img ), tileInfo.getSize() ) )
								throw new PipelineExecutionException( String.format( "Image size %s does not match the value from metadata %s", Arrays.toString( Intervals.dimensionsAsLongArray( img ) ), Arrays.toString( tileInfo.getSize() ) ) );

							final RandomAccessibleInterval< T > imgCrop = Views.interval( img, overlaps[ j ] );

							final RandomAccessibleInterval< FloatType > sourceInterval;
							final RandomAccessiblePairNullable< U, U > flatfield = broadcastedFlatfieldCorrectionForChannels.value().get( channel );
							if ( flatfield != null )
							{
								System.out.println( "Flat-fielding image.." );
								final FlatfieldCorrectedRandomAccessible< T, U > flatfieldCorrected = new FlatfieldCorrectedRandomAccessible<>( imgCrop, flatfield.toRandomAccessiblePair() );
								final RandomAccessibleInterval< U > correctedImg = Views.interval( flatfieldCorrected, imgCrop );
								sourceInterval = Converters.convert( correctedImg, new RealFloatConverter<>(), new FloatType() );
							}
							else
							{
								sourceInterval = Converters.convert( imgCrop, new RealFloatConverter<>(), new FloatType() );
							}

							final Cursor< FloatType > srcCursor = Views.flatIterable( sourceInterval ).cursor();
							final Cursor< FloatType > dstCursor = Views.flatIterable( dst ).cursor();
							while ( dstCursor.hasNext() || srcCursor.hasNext() )
								dstCursor.next().add( srcCursor.next() );

							++channelsUsed;
						}
					}

					if ( channelsUsed == 0 )
						throw new PipelineExecutionException( pairOfTiles + ": images are missing in all channels" );
=======
				// get required offsets for roi parts
				final OffsetConverter offsetConverter = SplitTileOperations.getOffsetConverter( tileBoxPair, overlapsInOriginalTileSpace );
>>>>>>> bd6eab6a

				final SerializablePairWiseStitchingResult pairwiseResult = stitchPairwise( tileBoxPair, roiImps, searchRadius, offsetConverter );

				final StitchingResult stitchingResult;
				if ( pairwiseResult == null )
				{
					// no matches were found
					stitchingResult = new StitchingResult( null, searchRadius != null ? searchRadius.getEllipseRadius() : null );
				}
				else
				{
<<<<<<< HEAD
					final Boundaries roiPartInterval = roiParts.get( roiPartIndex ).getBoundaries();
					final ImagePlus[] roiPartImps = new ImagePlus[ 2 ];
					for ( int i = 0; i < 2; ++i )
					{
						if ( roiParts.size() > 1 )
						{
							final RandomAccessibleInterval< FloatType > roiImg = ImagePlusImgs.from( imps[ i ] );
							final RandomAccessibleInterval< FloatType > roiPartImg = Views.offsetInterval( roiImg, roiPartInterval );
							final ImagePlusImg< FloatType, ? > roiPartDst = ImagePlusImgs.floats( Intervals.dimensionsAsLongArray( roiPartInterval ) );
							final Cursor< FloatType > srcCursor = Views.flatIterable( roiPartImg ).cursor();
							final Cursor< FloatType > dstCursor = Views.flatIterable( roiPartDst ).cursor();
							while ( dstCursor.hasNext() || srcCursor.hasNext() )
								dstCursor.next().set( srcCursor.next() );
							roiPartImps[ i ] = roiPartDst.getImagePlus();
							Utils.workaroundImagePlusNSlices( roiPartImps[ i ] );
						}
						else
						{
							roiPartImps[ i ] = imps[ i ];
						}
					}

					// compute variance within this ROI for both images
					double pixelSum = 0, pixelSumSquares = 0;
					long pixelCount = 0;
					for ( int i = 0; i < 2; ++i )
					{
						final ImagePlusImg< FloatType, ? > roiImg = ImagePlusImgs.from( roiPartImps[ i ] );
						final Cursor< FloatType > roiImgCursor = Views.iterable( roiImg ).cursor();
						while ( roiImgCursor.hasNext() )
						{
							final double val = roiImgCursor.next().get();
							pixelSum += val;
							pixelSumSquares += Math.pow( val, 2 );
						}
						pixelCount += roiImg.size();
					}
					final double variance = pixelSumSquares / pixelCount - Math.pow( pixelSum / pixelCount, 2 );

					final int timepoint = 1;
					PairwiseStitchingPerformer.setThreads( 1 ); // TODO: determine automatically based on parallelism / smth else. Or, use different values for local/cluster configurations

					// for transforming 'overlap offset' to 'global offset'
					final long[][] roiToTileOffset = new long[ 2 ][];
					for ( int i = 0; i < 2; ++i )
					{
						roiToTileOffset[ i ] = new long[ roiPartInterval.numDimensions() ];
						for ( int d = 0; d < roiToTileOffset[ i ].length; ++d )
							roiToTileOffset[ i ][ d ] = overlaps[ i ].min( d ) + roiPartInterval.min( d );
					}

					// 'global offset' is the position of the fixed tile so the relative shift can be transformed to the global coordinate space
					final double[] globalOffset = new double[ fixedTile.numDimensions() ];
					for ( int d = 0; d < globalOffset.length; ++d )
						globalOffset[ d ] = fixedTile.getPosition( d );

					final OffsetConverter offsetConverter = new FinalOffsetConverter( roiToTileOffset, globalOffset );

					final SerializablePairWiseStitchingResult[] results = PairwiseStitchingPerformer.stitchPairwise(
							roiPartImps[0], roiPartImps[1], null, null, null, null, timepoint, timepoint, job.getParams(), 1,
							searchRadius, offsetConverter
						);

					final SerializablePairWiseStitchingResult result = results[ 0 ];

					if ( result == null )
					{
						noPeaksWithinConfidenceIntervalPairsCount.add( 1 );
						System.out.println( pairOfTiles + ": no peaks found within the confidence interval" );

						final SerializablePairWiseStitchingResult invalidResult = new SerializablePairWiseStitchingResult( pairOfTiles, null, 0 );
						invalidResult.setIsValidOverlap( false );
						roiPartsResults[ roiPartIndex ] = invalidResult;
					}
					else
					{
						result.setTilePair( pairOfTiles );
						result.setVariance( variance );

						// compute new offset between original tiles
						final double[] originalTileOffset = offsetConverter.roiOffsetToTileOffset( Conversions.toDoubleArray( result.getOffset() ) );
						for ( int d = 0; d < originalTileOffset.length; ++d )
							result.getOffset()[ d ] = ( float ) originalTileOffset[ d ];

						roiPartsResults[ roiPartIndex ] = result;
					}

					for ( int i = 0; i < 2; i++ )
						roiPartImps[ i ].close();
=======
					// put other properties and store the result

					stitchingResult = new StitchingResult( pairwiseResult, searchRadius != null ? searchRadius.getEllipseRadius() : null );
>>>>>>> bd6eab6a
				}

				for ( int i = 0; i < 2; i++ )
					roiImps[ i ].close();

				System.out.println( "Stitched tile box pair " + tileBoxPair + " of tiles " + new TilePair( tileBoxPair.getA().getOriginalTile(), tileBoxPair.getB().getOriginalTile() ) );

				return stitchingResult;
			} );

		final List< StitchingResult > stitchingResults = pairwiseStitching.collect();

		broadcastedFlatfieldCorrectionForChannels.destroy();
		broadcastedSearchRadiusEstimator.destroy();
		broadcastedCoordsToTilesChannels.destroy();

		int validPairs = 0;
		for ( final StitchingResult result : stitchingResults )
		{
			final SerializablePairWiseStitchingResult shift = result.shift;
			if ( shift != null && shift.getIsValidOverlap() )
				++validPairs;
		}
		System.out.println();
		System.out.println( "======== Pairwise stitching completed ========" );
		System.out.println( "Total pairs: " + stitchingResults.size() );
		System.out.println( "Valid pairs: " + validPairs );
		System.out.println( "Invalid pairs:" );
		System.out.println( "    not enough neighbors within estimation window: " + notEnoughNeighborsWithinConfidenceIntervalPairsCount.value() );
		System.out.println( "    <= 1px overlap within search radius: " + noOverlapWithinConfidenceIntervalPairsCount.value() );
		System.out.println( "    no peaks found within search radius: " + noPeaksWithinConfidenceIntervalPairsCount.value() );
		System.out.println();

		return stitchingResults;
	}

	/**
	 * Tries to load flatfield components for all channels.
	 *
	 * @return
	 */
	private < U extends NativeType< U > & RealType< U > > List< RandomAccessiblePairNullable< U, U > > loadFlatfieldChannels()
	{
		System.out.println( "Broadcasting flatfield correction images" );
		final List< RandomAccessiblePairNullable< U, U > > flatfieldCorrectionForChannels = new ArrayList<>();
		for ( final String channelPath : args.inputTileConfigurations() )
		{
			final String channelPathNoExt = channelPath.lastIndexOf( '.' ) != -1 ? channelPath.substring( 0, channelPath.lastIndexOf( '.' ) ) : channelPath;
			// use it as a folder with the input file's name
			flatfieldCorrectionForChannels.add(
					FlatfieldCorrection.loadCorrectionImages(
							channelPathNoExt + "-flatfield/S.tif",
							channelPathNoExt + "-flatfield/T.tif",
							numDimensions
						)
				);
		}
		return flatfieldCorrectionForChannels;
	}

	/**
	 * Creates a mapping from stage grid coordinates to tiles for each channel (to be able to refer to the same tile for channel averaging).
	 *
	 * @return
	 * @throws PipelineExecutionException
	 */
	private List< Map< String, TileInfo > > getCoordsToTilesChannels() throws PipelineExecutionException
	{
		final List< Map< String, TileInfo > > coordsToTilesChannels = new ArrayList<>();
		for ( int channel = 0; channel < job.getChannels(); ++channel )
		{
			final Map< String, TileInfo > coordsToTiles = new HashMap<>();
			for ( final TileInfo tile : job.getTiles( channel ) )
			{
				final String coords;
				try
				{
					coords = Utils.getTileCoordinatesString( tile );
				}
				catch ( final Exception e )
				{
					System.out.println( "Cannot get tile coordinates string: " + tile.getFilePath() );
					e.printStackTrace();
					throw new PipelineExecutionException( e );
				}

				if ( coordsToTiles.containsKey( coords ) )
					throw new PipelineExecutionException( "Tile with coords " + coords + " is not unique" );

				coordsToTiles.put( coords, tile );
			}
			coordsToTilesChannels.add( coordsToTiles );
		}
		return coordsToTilesChannels;
	}

	/**
	 * Tries to create a predictive model based on the previous stitching solution if exists.
	 *
	 * @param statsTileConfigurationPath
	 * @return
	 * @throws PipelineExecutionException
	 */
	private TileSearchRadiusEstimator loadSearchRadiusEstimator( final String statsTileConfigurationPath ) throws PipelineExecutionException
	{
		final TileSearchRadiusEstimator searchRadiusEstimator;
		if ( statsTileConfigurationPath != null )
		{
			System.out.println( "=== Building prediction model based on previous stitching solution ===" );
			try
			{
				final TileInfo[] statsTiles = TileInfoJSONProvider.loadTilesConfiguration( statsTileConfigurationPath );
				System.out.println( "-- Creating search radius estimator using " + job.getTiles( 0 ).length + " stage tiles and " + statsTiles.length + " stitched tiles --" );
				searchRadiusEstimator = new TileSearchRadiusEstimator( job.getTiles( 0 ), statsTiles, args.searchRadiusMultiplier() );
				System.out.println( "-- Created search radius estimator. Estimation window size (neighborhood): " + Arrays.toString( Intervals.dimensionsAsIntArray( searchRadiusEstimator.getEstimationWindowSize() ) ) + " --" );
			}
			catch ( final IOException e )
			{
				e.printStackTrace();
				throw new PipelineExecutionException( "Cannot load previous solution for stats:" + statsTileConfigurationPath, e );
			}
		}
		else
		{
			searchRadiusEstimator = null;
		}
		return searchRadiusEstimator;
	}

	private < T extends NativeType< T > & RealType< T >, U extends NativeType< U > & RealType< U > > ImagePlus[] prepareRoiImages(
			final TilePair tileBoxPair,
			final Interval[] overlapsInOriginalTileSpace,
			final List< Map< String, TileInfo > > coordsToTilesChannels,
			final List< RandomAccessiblePairNullable< U, U > > flatfieldCorrectionChannels ) throws Exception
	{
		final TilePair originalTilePair = new TilePair( tileBoxPair.getA().getOriginalTile(), tileBoxPair.getB().getOriginalTile() );
		final double[] voxelDimensions = originalTilePair.getA().getPixelResolution();
		final double[] normalizedVoxelDimensions = Utils.normalizeVoxelDimensions( voxelDimensions );
		System.out.println( "Normalized voxel size = " + Arrays.toString( normalizedVoxelDimensions ) );
		final double blurSigma = args.blurSigma();
		final double[] blurSigmas = new  double[ normalizedVoxelDimensions.length ];
		for ( int d = 0; d < blurSigmas.length; d++ )
			blurSigmas[ d ] = blurSigma / normalizedVoxelDimensions[ d ];

		final ImagePlus[] roiImps = new ImagePlus[ 2 ];
		final TileInfo[] originalTilePairArr = originalTilePair.toArray();
		final int numChannels = args.inputTileConfigurations().size();
		for ( int j = 0; j < 2; j++ )
		{
			System.out.println( "Averaging corresponding tile images for " + numChannels + " channels" );
			final String coordsStr = Utils.getTileCoordinatesString( originalTilePairArr[ j ] );
			int channelsUsed = 0;
			final ImagePlusImg< FloatType, ? > dst = ImagePlusImgs.floats( Intervals.dimensionsAsLongArray( overlapsInOriginalTileSpace[ j ] ) );
			for ( int channel = 0; channel < numChannels; channel++ )
			{
				final TileInfo tileInfo = coordsToTilesChannels.get( channel ).get( coordsStr );

				// skip if no tile exists for this channel at this particular stage position
				if ( tileInfo == null )
					throw new PipelineExecutionException( originalTilePair + ": cannot find corresponding tile for this channel" );

				if ( originalTilePairArr[ j ].getIndex().intValue() != tileInfo.getIndex().intValue() )
					throw new PipelineExecutionException( originalTilePair + ": different indexes for the same stage position " + Utils.getTileCoordinatesString( tileInfo ) );

				final ImagePlus imp = ImageImporter.openImage( tileInfo.getFilePath() );
				if ( imp == null )
					throw new PipelineExecutionException( "Image file does not exist: " + tileInfo.getFilePath() );

				// warn if image type and/or size do not match metadata
				if ( !ImageType.valueOf( imp.getType() ).equals( tileInfo.getType() ) )
					throw new PipelineExecutionException( String.format( "Image type %s does not match the value from metadata %s", ImageType.valueOf( imp.getType() ), tileInfo.getType() ) );
				if ( !Arrays.equals( Conversions.toLongArray( Utils.getImagePlusDimensions( imp ) ), tileInfo.getSize() ) )
					throw new PipelineExecutionException( String.format( "Image size %s does not match the value from metadata %s", Arrays.toString( Utils.getImagePlusDimensions( imp ) ), Arrays.toString( tileInfo.getSize() ) ) );

				// open image and crop roi
				final RandomAccessibleInterval< T > img = ImagePlusImgs.from( imp );
				final RandomAccessibleInterval< T > imgCrop = Views.interval( img, overlapsInOriginalTileSpace[ j ] );

				// get flatfield-corrected source if the flatfields are provided
				final RandomAccessibleInterval< FloatType > sourceInterval;
				final RandomAccessiblePairNullable< U, U > flatfield = flatfieldCorrectionChannels.get( channel );
				if ( flatfield != null )
				{
					System.out.println( "Flat-fielding image.." );
					final FlatfieldCorrectedRandomAccessible< T, U > flatfieldCorrected = new FlatfieldCorrectedRandomAccessible<>( imgCrop, flatfield.toRandomAccessiblePair() );
					final RandomAccessibleInterval< U > correctedImg = Views.interval( flatfieldCorrected, imgCrop );
					sourceInterval = Converters.convert( correctedImg, new RealFloatConverter<>(), new FloatType() );
				}
				else
				{
					sourceInterval = Converters.convert( imgCrop, new RealFloatConverter<>(), new FloatType() );
				}

				// accumulate data in the output image
				final Cursor< FloatType > srcCursor = Views.flatIterable( sourceInterval ).cursor();
				final Cursor< FloatType > dstCursor = Views.flatIterable( dst ).cursor();
				while ( dstCursor.hasNext() || srcCursor.hasNext() )
					dstCursor.next().add( srcCursor.next() );

				imp.close();
				++channelsUsed;
			}

			if ( channelsUsed == 0 )
				throw new PipelineExecutionException( originalTilePair + ": images are missing in all channels" );

			// average output image over number of accumulated channels
			final FloatType denom = new FloatType( channelsUsed );
			final Cursor< FloatType > dstCursor = Views.iterable( dst ).cursor();
			while ( dstCursor.hasNext() )
				dstCursor.next().div( denom );

			// blur with requested sigma
			System.out.println( String.format( "Blurring the overlap area of size %s with sigmas=%s", Arrays.toString( Intervals.dimensionsAsLongArray( dst ) ), Arrays.toString( blurSigmas ) ) );
			blur( dst, blurSigmas );

			roiImps[ j ] = dst.getImagePlus();
			Utils.workaroundImagePlusNSlices( roiImps[ j ] );
		}
		return roiImps;
	}

	private < T extends NumericType< T > > void blur( final RandomAccessibleInterval< T > image, final double[] sigmas ) throws IncompatibleTypeException
	{
		final RandomAccessible< T > extendedImage = Views.extendMirrorSingle( image );
		Gauss3.gauss( sigmas, extendedImage, image, new SameThreadExecutorService() );
	}

	private double computeVariance( final ImagePlus[] roiPartImps )
	{
		double pixelSum = 0, pixelSumSquares = 0;
		long pixelCount = 0;
		for ( int i = 0; i < 2; ++i )
		{
			final ImagePlusImg< FloatType, ? > roiImg = ImagePlusImgs.from( roiPartImps[ i ] );
			final Cursor< FloatType > roiImgCursor = Views.iterable( roiImg ).cursor();
			while ( roiImgCursor.hasNext() )
			{
				final double val = roiImgCursor.next().get();
				pixelSum += val;
				pixelSumSquares += Math.pow( val, 2 );
			}
			pixelCount += roiImg.size();
		}
		final double variance = pixelSumSquares / pixelCount - Math.pow( pixelSum / pixelCount, 2 );
		return variance;
	}

	private SerializablePairWiseStitchingResult stitchPairwise(
			final TilePair tileBoxPair,
			final ImagePlus[] roiImps,
			final PointValidator pointValidator,
			final OffsetConverter offsetConverter )
	{
		// compute variance within this ROI for both images
		final double variance = computeVariance( roiImps );

		final int timepoint = 1;
		final int numPeaks = 1;
		PairwiseStitchingPerformer.setThreads( 1 );

		final SerializablePairWiseStitchingResult[] results = PairwiseStitchingPerformer.stitchPairwise(
				roiImps[ 0 ], roiImps[ 1 ], timepoint, timepoint,
				stitchingParameters, numPeaks,
				pointValidator, offsetConverter
			);

		final SerializablePairWiseStitchingResult result = results[ 0 ];

		if ( result == null )
		{
			// TODO: pass actions to update accumulators
//			noPeaksWithinConfidenceIntervalPairsCount.add( 1 );
			System.out.println( "no peaks found within the confidence interval" );
			return null;
		}
		else
		{
			// compute new offset between original tiles
			final double[] originalTileOffset = offsetConverter.roiOffsetToTileOffset( Conversions.toDoubleArray( result.getOffset() ) );
			for ( int d = 0; d < originalTileOffset.length; ++d )
				result.getOffset()[ d ] = ( float ) originalTileOffset[ d ];

			final PointPair pointPair = SplitTileOperations.createPointPair( tileBoxPair, originalTileOffset );

			result.setPointPair( pointPair );
			result.setTilePair( tileBoxPair );
			result.setVariance( variance );

			return result;
		}
	}
}<|MERGE_RESOLUTION|>--- conflicted
+++ resolved
@@ -2,14 +2,10 @@
 
 import java.io.FileNotFoundException;
 import java.io.IOException;
-<<<<<<< HEAD
-import java.net.URI;
-=======
+import java.io.OutputStream;
 import java.io.PrintWriter;
 import java.io.Serializable;
-import java.nio.file.Files;
-import java.nio.file.Paths;
->>>>>>> bd6eab6a
+import java.net.URI;
 import java.util.ArrayList;
 import java.util.Arrays;
 import java.util.HashMap;
@@ -28,16 +24,12 @@
 import org.janelia.dataaccess.PathResolver;
 import org.janelia.flatfield.FlatfieldCorrectedRandomAccessible;
 import org.janelia.flatfield.FlatfieldCorrection;
-import org.janelia.stitching.StitchingArguments.RestitchingMode;
 import org.janelia.util.Conversions;
 import org.janelia.util.concurrent.SameThreadExecutorService;
 
 import ij.ImagePlus;
 import mpicbg.imglib.custom.OffsetConverter;
-<<<<<<< HEAD
-=======
 import mpicbg.imglib.custom.PointValidator;
->>>>>>> bd6eab6a
 import net.imglib2.Cursor;
 import net.imglib2.Interval;
 import net.imglib2.RandomAccessible;
@@ -53,12 +45,7 @@
 import net.imglib2.type.numeric.RealType;
 import net.imglib2.type.numeric.real.FloatType;
 import net.imglib2.util.Intervals;
-<<<<<<< HEAD
-import net.imglib2.util.Pair;
 import net.imglib2.util.Util;
-import net.imglib2.util.ValuePair;
-=======
->>>>>>> bd6eab6a
 import net.imglib2.view.RandomAccessiblePairNullable;
 import net.imglib2.view.Views;
 
@@ -98,21 +85,13 @@
 	@Override
 	public void run() throws PipelineExecutionException
 	{
-<<<<<<< HEAD
 		final DataProvider dataProvider = job.getDataProvider();
-=======
-		checkForMissingImages();
->>>>>>> bd6eab6a
 
 		// split tiles into 8 boxes
-		final int[] tileBoxesGridSize = new int[ numDimensions ];
-		Arrays.fill( tileBoxesGridSize, args.splitOverlapParts() );
+		final int[] tileBoxesGridSize = new int[ job.getDimensionality() ];
+		Arrays.fill( tileBoxesGridSize, job.getArgs().splitOverlapParts() );
 		final List< TileInfo > tileBoxes = SplitTileOperations.splitTilesIntoBoxes( job.getTiles( 0 ), tileBoxesGridSize );
-
-		// find pairs of tile boxes that overlap by more than 50% when transformed into relative coordinate space of the fixed original tile
-		// --- FIXME: don't extract overlapping pairs to save time for test run
-		final List< TilePair > overlappingBoxes = /*null;*/SplitTileOperations.findOverlappingTileBoxes( tileBoxes );
-		//System.out.println( "Overlapping box pairs count = " + overlappingBoxes.size() );
+		final List< TilePair > overlappingBoxes = SplitTileOperations.findOverlappingTileBoxes( tileBoxes, !job.getArgs().useAllPairs() );
 
 		final StitchingOptimizer optimizer = new StitchingOptimizer( job, sparkContext );
 		try
@@ -120,13 +99,8 @@
 			for ( int iteration = 0; ; ++iteration )
 			{
 				// check if number of stitched tiles has increased compared to the previous iteration
-<<<<<<< HEAD
 				final String basePath = PathResolver.getParent( job.getArgs().inputTileConfigurations().get( 0 ) );
 				final String filename = PathResolver.getFileName( job.getArgs().inputTileConfigurations().get( 0 ) );
-=======
-				final String basePath = Paths.get( args.inputTileConfigurations().get( 0 ) ).getParent().toString();
-				final String filename = Paths.get( args.inputTileConfigurations().get( 0 ) ).getFileName().toString();
->>>>>>> bd6eab6a
 				final String iterationDirname = "iter" + iteration;
 				final String stitchedTilesFilepath = PathResolver.get( basePath, iterationDirname, Utils.addFilenameSuffix( filename, "-stitched" ) );
 
@@ -171,17 +145,10 @@
 					final String previousStitchedTilesFilepath = PathResolver.get( basePath, previousIterationDirname, Utils.addFilenameSuffix( filename, "-stitched" ) );
 					final TileInfo[] previousStitchedTiles = TileInfoJSONProvider.loadTilesConfiguration( dataProvider.getJsonReader( URI.create( previousStitchedTilesFilepath ) ) );
 
-<<<<<<< HEAD
 					final String usedPairsFilepath = PathResolver.get( basePath, iterationDirname, "pairwise-used.json" );
 					final String previousUsedPairsFilepath = PathResolver.get( basePath, previousIterationDirname, "pairwise-used.json" );
-					final List< SerializablePairWiseStitchingResult[] > usedPairs = TileInfoJSONProvider.loadPairwiseShiftsMulti( dataProvider.getJsonReader( URI.create( usedPairsFilepath ) ) );
-					final List< SerializablePairWiseStitchingResult[] > previousUsedPairs = TileInfoJSONProvider.loadPairwiseShiftsMulti( dataProvider.getJsonReader( URI.create( previousUsedPairsFilepath ) ) );
-=======
-					final String usedPairsFilepath = Paths.get( basePath, iterationDirname, "pairwise-used.json" ).toString();
-					final String previousUsedPairsFilepath = Paths.get( basePath, previousIterationDirname, "pairwise-used.json" ).toString();
-					final List< SerializablePairWiseStitchingResult > usedPairs = TileInfoJSONProvider.loadPairwiseShifts( usedPairsFilepath );
-					final List< SerializablePairWiseStitchingResult > previousUsedPairs = TileInfoJSONProvider.loadPairwiseShifts( previousUsedPairsFilepath );
->>>>>>> bd6eab6a
+					final List< SerializablePairWiseStitchingResult > usedPairs = TileInfoJSONProvider.loadPairwiseShifts( dataProvider.getJsonReader( URI.create( usedPairsFilepath ) ) );
+					final List< SerializablePairWiseStitchingResult > previousUsedPairs = TileInfoJSONProvider.loadPairwiseShifts( dataProvider.getJsonReader( URI.create( previousUsedPairsFilepath ) ) );
 
 					if ( stitchedTiles.length < previousStitchedTiles.length || ( stitchedTiles.length == previousStitchedTiles.length && usedPairs.size() <= previousUsedPairs.size() ) )
 					{
@@ -206,26 +173,6 @@
 	}
 
 	/**
-	 * Warns if some of tile images can't be found.
-	 *
-	 * @throws PipelineExecutionException
-	 */
-	private void checkForMissingImages() throws PipelineExecutionException
-	{
-		final int[] imagesMissing = new int[ job.getChannels() ];
-		for ( int channel = 0; channel < job.getChannels(); ++channel )
-			for ( final TileInfo tile : job.getTiles( channel ) )
-				if ( !Files.exists( Paths.get( tile.getFilePath() ) ) )
-					++imagesMissing[ channel ];
-		for ( int channel = 0; channel < job.getChannels(); ++channel )
-		{
-			System.out.println( imagesMissing[ channel ] + " images out of " + job.getTiles( channel ).length + " are missing in channel " + channel );
-			if ( imagesMissing[ channel ] != 0 )
-				throw new PipelineExecutionException( "missing images in ch" + channel );
-		}
-	}
-
-	/**
 	 * Stores the final solution in the main folder when further iterations don't yield better results
 	 *
 	 * @param fromIteration
@@ -236,13 +183,8 @@
 		final DataProvider dataProvider = job.getDataProvider();
 		for ( int channel = 0; channel < job.getChannels(); ++channel )
 		{
-<<<<<<< HEAD
 			final String basePath = PathResolver.getParent( job.getArgs().inputTileConfigurations().get( channel ) );
 			final String filename = PathResolver.getFileName( job.getArgs().inputTileConfigurations().get( channel ) );
-=======
-			final String basePath = Paths.get( args.inputTileConfigurations().get( channel ) ).getParent().toString();
-			final String filename = Paths.get( args.inputTileConfigurations().get( channel ) ).getFileName().toString();
->>>>>>> bd6eab6a
 			final String iterationDirname = "iter" + fromIteration;
 			final String stitchedTilesFilepath = PathResolver.get( basePath, iterationDirname, Utils.addFilenameSuffix( filename, "-stitched" ) );
 			final String finalTilesFilepath = PathResolver.get( basePath, Utils.addFilenameSuffix( filename, "-final" ) );
@@ -257,7 +199,7 @@
 	}
 
 	/**
-	 * Initiates the computation for pairs that haven't been precomputed. Stores the pairwise file for this iteration of stitching.
+	 * Initiates the computation for pairs that have not been precomputed. Stores the pairwise file for this iteration of stitching.
 	 *
 	 * @param overlappingTiles
 	 * @param iteration
@@ -266,25 +208,16 @@
 	 */
 	private void preparePairwiseShifts( final List< TilePair > overlappingTiles, final int iteration ) throws PipelineExecutionException, IOException
 	{
-<<<<<<< HEAD
 		final DataProvider dataProvider = job.getDataProvider();
-
 		final String basePath = PathResolver.getParent( job.getArgs().inputTileConfigurations().get( 0 ) );
 		final String iterationDirname = "iter" + iteration;
 		final String previousIterationDirname = iteration == 0 ? null : "iter" + ( iteration - 1 );
 		final String pairwiseFilename = "pairwise.json";
-
+		dataProvider.createFolder( URI.create( PathResolver.get( basePath, iterationDirname ) ) );
 		final String pairwisePath = PathResolver.get( basePath, iterationDirname, pairwiseFilename );
-=======
-		final String basePath = Paths.get( args.inputTileConfigurations().get( 0 ) ).getParent().toString();
-		final String iterationDirname = "iter" + iteration;
-		final String previousIterationDirname = iteration == 0 ? null : "iter" + ( iteration - 1 );
-		final String pairwiseFilename = "pairwise.json";
-		Paths.get( basePath, iterationDirname ).toFile().mkdirs();
-		final String pairwisePath = Paths.get( basePath, iterationDirname, pairwiseFilename ).toString();
 
 		// FIXME: replaces checking contents of the pairwise file by simply checking its existence
-		if ( Files.exists( Paths.get( pairwisePath ) ) )
+		if ( dataProvider.fileExists( URI.create( pairwisePath ) ) )
 		{
 			System.out.println( "pairwise.json file exists, don't recompute shifts" );
 			return;
@@ -300,14 +233,14 @@
 		}
 		else
 		{
-			final String statsTileConfigurationPath = iteration == 0 ? null : Paths.get(
+			final String statsTileConfigurationPath = iteration == 0 ? null : PathResolver.get(
 					basePath,
 					previousIterationDirname,
 					Utils.addFilenameSuffix(
-							Paths.get( args.inputTileConfigurations().get( 0 ) ).getFileName().toString(),
+							PathResolver.getFileName( job.getArgs().inputTileConfigurations().get( 0 ) ),
 							"-stitched"
 						)
-				).toString();
+				);
 
 			// Initiate the computation
 			final List< StitchingResult > stitchingResults = computePairwiseShifts( pendingOverlappingTiles, statsTileConfigurationPath );
@@ -316,12 +249,15 @@
 			for ( final StitchingResult result : stitchingResults )
 				pairwiseShifts.add( result.shift );
 
-//			saveSearchRadiusStats( stitchingResults, Paths.get( basePath, iterationDirname, "searchRadiusStats.txt" ).toString() );
-
-			try {
+//			saveSearchRadiusStats( stitchingResults, PathResolver.get( basePath, iterationDirname, "searchRadiusStats.txt" ) );
+
+			try
+			{
 				System.out.println( "Stitched all tiles pairwise, store this information on disk.." );
-				TileInfoJSONProvider.savePairwiseShifts( pairwiseShifts, pairwisePath );
-			} catch ( final IOException e ) {
+				TileInfoJSONProvider.savePairwiseShifts( pairwiseShifts, dataProvider.getJsonWriter( URI.create( pairwisePath ) ) );
+			}
+			catch ( final IOException e )
+			{
 				e.printStackTrace();
 			}
 		}
@@ -340,22 +276,22 @@
 			final String basePath,
 			final int iteration ) throws PipelineExecutionException, IOException
 	{
+		final DataProvider dataProvider = job.getDataProvider();
 		final String iterationDirname = "iter" + iteration;
 		final String previousIterationDirname = iteration == 0 ? null : "iter" + ( iteration - 1 );
 		final String pairwiseFilename = "pairwise.json";
-		final String pairwisePath = Paths.get( basePath, iterationDirname, pairwiseFilename ).toString();
->>>>>>> bd6eab6a
+		final String pairwisePath = PathResolver.get( basePath, iterationDirname, pairwiseFilename );
 
 		if ( iteration == 0 )
 		{
 			// use the pairwise file from the previous run in the old mode if exists
-			final String oldPairwiseFile = PathResolver.get( basePath, pairwiseFilename );
-			if ( dataProvider.fileExists( URI.create( oldPairwiseFile ) ) )
-				dataProvider.moveFile( URI.create( oldPairwiseFile ), URI.create( pairwisePath ) );
+			final String oldPairwisePath = PathResolver.get( basePath, pairwiseFilename );
+			if ( dataProvider.fileExists( URI.create( oldPairwisePath ) ) )
+				dataProvider.moveFile( URI.create( oldPairwisePath ), URI.create( pairwisePath ) );
 		}
 		else
 		{
-			if ( args.restitchingMode() == RestitchingMode.INCREMENTAL )
+			if ( job.getArgs().stitchingMode() == StitchingMode.INCREMENTAL )
 			{
 				System.out.println( "Restitching only excluded pairs" );
 				// use pairwise-used from the previous iteration, so they will not be restitched
@@ -372,34 +308,13 @@
 		}
 
 		// Try to load precalculated shifts for some pairs of tiles
-<<<<<<< HEAD
-		final List< SerializablePairWiseStitchingResult[] > pairwiseShiftsMulti = new ArrayList<>();
-
+		final List< SerializablePairWiseStitchingResult > pairwiseShifts = new ArrayList<>();
 		if ( dataProvider.fileExists( URI.create( pairwisePath ) ) )
-=======
-		final List< SerializablePairWiseStitchingResult > pairwiseShifts = new ArrayList<>();
-		try
-		{
-			System.out.println( "try to load pairwise results from disk" );
-			pairwiseShifts.addAll( TileInfoJSONProvider.loadPairwiseShifts( pairwisePath ) );
-		}
-		catch ( final FileNotFoundException e )
-		{
-			System.out.println( "Pairwise results file not found" );
-		}
-		catch ( final NullPointerException e )
-		{
-			System.out.println( "Pairwise results file is malformed" );
-			e.printStackTrace();
-			throw e;
-		}
-		catch ( final IOException e )
->>>>>>> bd6eab6a
 		{
 			try
 			{
 				System.out.println( "try to load pairwise results from disk" );
-				pairwiseShiftsMulti.addAll( TileInfoJSONProvider.loadPairwiseShiftsMulti( dataProvider.getJsonReader( URI.create( pairwisePath ) ) ) );
+				pairwiseShifts.addAll( TileInfoJSONProvider.loadPairwiseShifts( dataProvider.getJsonReader( URI.create( pairwisePath ) ) ) );
 			}
 			catch ( final FileNotFoundException e )
 			{
@@ -434,6 +349,7 @@
 			final List< TilePair > overlappingTiles,
 			final List< SerializablePairWiseStitchingResult > pairwiseShifts ) throws PipelineExecutionException, IOException
 	{
+		final DataProvider dataProvider = job.getDataProvider();
 		// remove redundant pairs (that are not contained in the given overlappingTiles list)
 		final Map< Integer, Set< Integer > > overlappingPairsCache = new TreeMap<>();
 		for ( final TilePair pair : overlappingTiles )
@@ -462,20 +378,12 @@
 				it.remove();
 				++pairsRemoved;
 			}
-<<<<<<< HEAD
-			System.out.println( "Removed " + pairsRemoved + " redundant pairs from the cached pairwise file" );
-
-			// resave the new file if something has changed
-			if ( pairsRemoved != 0 )
-				TileInfoJSONProvider.savePairwiseShiftsMulti( pairwiseShiftsMulti, dataProvider.getJsonWriter( URI.create( pairwisePath ) ) );
-=======
->>>>>>> bd6eab6a
 		}
 		System.out.println( "Removed " + pairsRemoved + " redundant pairs from the cached pairwise file" );
 
 		// resave the new file if something has changed
 		if ( pairsRemoved != 0 )
-			TileInfoJSONProvider.savePairwiseShifts( pairwiseShifts, pairwisePath );
+			TileInfoJSONProvider.savePairwiseShifts( pairwiseShifts, dataProvider.getJsonWriter( URI.create( pairwisePath ) ) );
 
 		// find only pairs that need to be computed
 		final List< TilePair > pendingOverlappingTiles = new ArrayList<>();
@@ -505,55 +413,6 @@
 			if ( !cache.containsKey( firstIndex ) || !cache.get( firstIndex ).contains( secondIndex ) )
 				pendingOverlappingTiles.add( pair );
 		}
-<<<<<<< HEAD
-		else
-		{
-			final String statsTileConfigurationPath = iteration == 0 ? null : PathResolver.get(
-					basePath,
-					previousIterationDirname,
-					Utils.addFilenameSuffix( PathResolver.getFileName( job.getArgs().inputTileConfigurations().get( 0 ) ), "-stitched" )
-				);
-
-			// Initiate the computation
-			final List< SerializablePairWiseStitchingResult[] > adjacentShiftsMulti = computePairwiseShifts( pendingOverlappingTiles, statsTileConfigurationPath );
-			pairwiseShiftsMulti.addAll( adjacentShiftsMulti );
-
-			try {
-				System.out.println( "Stitched all tiles pairwise, store this information on disk.." );
-				TileInfoJSONProvider.savePairwiseShiftsMulti( pairwiseShiftsMulti, dataProvider.getJsonWriter( URI.create( pairwisePath ) ) );
-			} catch ( final IOException e ) {
-				e.printStackTrace();
-			}
-		}
-	}
-
-	/**
-	 * Computes the best possible pairwise shifts between every pair of tiles on a Spark cluster.
-	 * It uses phase correlation for measuring similarity between two images.
-	 * @throws IOException
-	 */
-	private < T extends NativeType< T > & RealType< T >, U extends NativeType< U > & RealType< U > > List< SerializablePairWiseStitchingResult[] > computePairwiseShifts( final List< TilePair > overlappingTiles, final String statsTileConfigurationPath ) throws PipelineExecutionException, IOException
-	{
-		final DataProvider dataProvider = job.getDataProvider();
-
-		// try to load the stitched tile configuration from the previous iteration
-		final TileSearchRadiusEstimator searchRadiusEstimator;
-		if ( statsTileConfigurationPath != null )
-		{
-			System.out.println( "=== Building prediction model based on previous stitching solution ===" );
-			try
-			{
-				final TileInfo[] statsTiles = TileInfoJSONProvider.loadTilesConfiguration( dataProvider.getJsonReader( URI.create( statsTileConfigurationPath ) ) );
-				System.out.println( "-- Creating search radius estimator using " + job.getTiles( 0 ).length + " stage tiles and " + statsTiles.length + " stitched tiles --" );
-				searchRadiusEstimator = new TileSearchRadiusEstimator( job.getTiles( 0 ), statsTiles );
-				System.out.println( "-- Created search radius estimator. Estimation window size (neighborhood): " + Arrays.toString( Intervals.dimensionsAsIntArray( searchRadiusEstimator.getEstimationWindowSize() ) ) + " --" );
-			}
-			catch ( final IOException e )
-			{
-				e.printStackTrace();
-				throw new PipelineExecutionException( "Cannot load previous solution for stats:" + statsTileConfigurationPath, e );
-			}
-=======
 
 		return pendingOverlappingTiles;
 	}
@@ -567,37 +426,40 @@
 	 */
 	private void saveSearchRadiusStats( final List< StitchingResult > stitchingResults, final String searchRadiusStatsPath ) throws PipelineExecutionException
 	{
-		try ( final PrintWriter writer = new PrintWriter( searchRadiusStatsPath ) )
-		{
-			writer.println( "Tile1_index Tile1_grid_X Tile1_grid_Y Tile1_grid_Z Tile1_timestamp Tile2_index Tile2_grid_X Tile2_grid_Y Tile2_grid_Z Tile2_timestamp Radius_1st Radius_2nd Radius_3rd" );
-			for ( final StitchingResult result : stitchingResults )
-				writer.println(
-						String.format(
-								""
-								+ "%d %d %d %d %d"
-								+ " "
-								+ "%d %d %d %d %d"
-								+ " "
-								+ "%.2f %.2f %.2f",
-
-								result.shift.getTilePair().getA().getIndex(),
-								Utils.getTileCoordinates( result.shift.getTilePair().getA() )[ 0 ],
-								Utils.getTileCoordinates( result.shift.getTilePair().getA() )[ 1 ],
-								Utils.getTileCoordinates( result.shift.getTilePair().getA() )[ 2 ],
-								Utils.getTileTimestamp( result.shift.getTilePair().getA() ),
-
-								result.shift.getTilePair().getB().getIndex(),
-								Utils.getTileCoordinates( result.shift.getTilePair().getB() )[ 0 ],
-								Utils.getTileCoordinates( result.shift.getTilePair().getB() )[ 1 ],
-								Utils.getTileCoordinates( result.shift.getTilePair().getB() )[ 2 ],
-								Utils.getTileTimestamp( result.shift.getTilePair().getB() ),
-
-								result.searchRadiusLength != null ? result.searchRadiusLength[ 0 ] : -1,
-								result.searchRadiusLength != null ? result.searchRadiusLength[ 1 ] : -1,
-								result.searchRadiusLength != null ? result.searchRadiusLength[ 2 ] : -1
-							)
-					);
->>>>>>> bd6eab6a
+		final DataProvider dataProvider = job.getDataProvider();
+		try ( final OutputStream out = dataProvider.getOutputStream( URI.create( searchRadiusStatsPath ) ) )
+		{
+			try ( final PrintWriter writer = new PrintWriter( out ) )
+			{
+				writer.println( "Tile1_index Tile1_grid_X Tile1_grid_Y Tile1_grid_Z Tile1_timestamp Tile2_index Tile2_grid_X Tile2_grid_Y Tile2_grid_Z Tile2_timestamp Radius_1st Radius_2nd Radius_3rd" );
+				for ( final StitchingResult result : stitchingResults )
+					writer.println(
+							String.format(
+									""
+									+ "%d %d %d %d %d"
+									+ " "
+									+ "%d %d %d %d %d"
+									+ " "
+									+ "%.2f %.2f %.2f",
+
+									result.shift.getTilePair().getA().getIndex(),
+									Utils.getTileCoordinates( result.shift.getTilePair().getA() )[ 0 ],
+									Utils.getTileCoordinates( result.shift.getTilePair().getA() )[ 1 ],
+									Utils.getTileCoordinates( result.shift.getTilePair().getA() )[ 2 ],
+									Utils.getTileTimestamp( result.shift.getTilePair().getA() ),
+
+									result.shift.getTilePair().getB().getIndex(),
+									Utils.getTileCoordinates( result.shift.getTilePair().getB() )[ 0 ],
+									Utils.getTileCoordinates( result.shift.getTilePair().getB() )[ 1 ],
+									Utils.getTileCoordinates( result.shift.getTilePair().getB() )[ 2 ],
+									Utils.getTileTimestamp( result.shift.getTilePair().getB() ),
+
+									result.searchRadiusLength != null ? result.searchRadiusLength[ 0 ] : -1,
+									result.searchRadiusLength != null ? result.searchRadiusLength[ 1 ] : -1,
+									result.searchRadiusLength != null ? result.searchRadiusLength[ 2 ] : -1
+								)
+						);
+			}
 		}
 		catch ( final Exception e )
 		{
@@ -617,18 +479,7 @@
 		final Broadcast< List< RandomAccessiblePairNullable< U, U > > > broadcastedFlatfieldCorrectionForChannels = sparkContext.broadcast( loadFlatfieldChannels() );
 		final Broadcast< List< Map< String, TileInfo > > > broadcastedCoordsToTilesChannels = sparkContext.broadcast( getCoordsToTilesChannels() );
 
-<<<<<<< HEAD
-		System.out.println( "Broadcasting flatfield correction images" );
-		final List< RandomAccessiblePairNullable< U, U > > flatfieldCorrectionForChannels = new ArrayList<>();
-		for ( final String channelPath : job.getArgs().inputTileConfigurations() )
-		{
-			final String channelPathNoExt = channelPath.lastIndexOf( '.' ) != -1 ? channelPath.substring( 0, channelPath.lastIndexOf( '.' ) ) : channelPath;
-			flatfieldCorrectionForChannels.add( FlatfieldCorrection.loadCorrectionImages( dataProvider, channelPathNoExt, job.getDimensionality() ) );
-		}
-		final Broadcast< List< RandomAccessiblePairNullable< U, U > > > broadcastedFlatfieldCorrectionForChannels = sparkContext.broadcast( flatfieldCorrectionForChannels );
-=======
 		System.out.println( "Processing " + overlappingBoxes.size() + " pairs..." );
->>>>>>> bd6eab6a
 
 		final boolean tilesHaveAffineTransform;
 		{
@@ -644,15 +495,7 @@
 
 		final JavaRDD< StitchingResult > pairwiseStitching = sparkContext.parallelize( overlappingBoxes, overlappingBoxes.size() ).map( tileBoxPair ->
 			{
-<<<<<<< HEAD
-				final DataProvider dataProviderLocal = job.getDataProvider();
-
-				// stats
-				final TileSearchRadiusEstimator localSearchRadiusEstimator = broadcastedSearchRadiusEstimator.value();
-				final SearchRadius searchRadius;
-=======
 				System.out.println( "Processing tile box pair " + tileBoxPair + " of tiles " + new TilePair( tileBoxPair.getA().getOriginalTile(), tileBoxPair.getB().getOriginalTile() ) );
->>>>>>> bd6eab6a
 
 				// verify serialization of affine transforms
 				if ( tilesHaveAffineTransform )
@@ -679,7 +522,7 @@
 					// mean offset is the top-left coordinate of the moving box in the fixed space
 					final double[] offsetsMeanValues = Intervals.minAsDoubleArray( movingBoxInFixedSpace );
 					final double[][] offsetsCovarianceMatrix = new double[][] { new double[] { 1, 0, 0 }, new double[] { 0, 1, 0 }, new double[] { 0, 0, 1 } };
-					final double sphereRadiusPixels = args.searchRadiusMultiplier();
+					final double sphereRadiusPixels = job.getArgs().searchRadiusMultiplier();
 					searchRadius = new SearchRadius( sphereRadiusPixels, offsetsMeanValues, offsetsCovarianceMatrix );
 				}
 				else
@@ -704,79 +547,8 @@
 						broadcastedFlatfieldCorrectionForChannels.value()
 					);
 
-<<<<<<< HEAD
-				// prepare images
-				for ( int j = 0; j < pair.length; j++ )
-				{
-					System.out.println( "Averaging corresponding tile images for " + job.getChannels() + " channels" );
-//					final ComparableTuple< Integer > coordinates = new ComparableTuple<>( Conversions.toBoxedArray( Utils.getTileCoordinates( pair[ j ] ) ) );
-					final String coordsStr = Utils.getTileCoordinatesString( pair[ j ] );
-					int channelsUsed = 0;
-					final ImagePlusImg< FloatType, ? > dst = ImagePlusImgs.floats( Intervals.dimensionsAsLongArray( overlaps[ j ] ) );
-					for ( int channel = 0; channel < job.getChannels(); channel++ )
-					{
-						final TileInfo tileInfo = broadcastedCoordsToTilesChannels.value().get( channel ).get( coordsStr );
-//						for ( final TileInfo tile : job.getTiles( channel ) )
-//						{
-//							if ( coordinates.compareTo( new ComparableTuple<>( Conversions.toBoxedArray( Utils.getTileCoordinates( tile ) ) ) ) == 0 )
-//							{
-//								tileInfo = tile;
-//								break;
-//							}
-//						}
-
-						// skip if no tile exists for this channel at this particular stage position
-						if ( tileInfo == null )
-							throw new PipelineExecutionException( pairOfTiles + ": cannot find corresponding tile for this channel" );
-
-						if ( pair[ j ].getIndex().intValue() != tileInfo.getIndex().intValue() )
-							throw new PipelineExecutionException( pairOfTiles + ": different indexes for the same stage position " + Utils.getTileCoordinatesString( tileInfo ) );
-
-						// FIXME: throw exception in case some image files are missing (or, check for missing files beforehand)
-						final RandomAccessibleInterval< T > img = TileLoader.loadTile( tileInfo, dataProviderLocal );
-						if ( img == null )
-							throw new PipelineExecutionException( "Cannot load tile image: " + tileInfo.getFilePath() );
-
-						final T type = Util.getTypeFromInterval( img );
-//						if ( imp != null )
-						{
-							// warn if image type and/or size do not match metadata
-							if ( !type.getClass().equals( tileInfo.getType().getType().getClass() ) )
-								throw new PipelineExecutionException( String.format( "Image type %s does not match the value from metadata %s", type.getClass().getName(), tileInfo.getType() ) );
-							if ( !Arrays.equals( Intervals.dimensionsAsLongArray( img ), tileInfo.getSize() ) )
-								throw new PipelineExecutionException( String.format( "Image size %s does not match the value from metadata %s", Arrays.toString( Intervals.dimensionsAsLongArray( img ) ), Arrays.toString( tileInfo.getSize() ) ) );
-
-							final RandomAccessibleInterval< T > imgCrop = Views.interval( img, overlaps[ j ] );
-
-							final RandomAccessibleInterval< FloatType > sourceInterval;
-							final RandomAccessiblePairNullable< U, U > flatfield = broadcastedFlatfieldCorrectionForChannels.value().get( channel );
-							if ( flatfield != null )
-							{
-								System.out.println( "Flat-fielding image.." );
-								final FlatfieldCorrectedRandomAccessible< T, U > flatfieldCorrected = new FlatfieldCorrectedRandomAccessible<>( imgCrop, flatfield.toRandomAccessiblePair() );
-								final RandomAccessibleInterval< U > correctedImg = Views.interval( flatfieldCorrected, imgCrop );
-								sourceInterval = Converters.convert( correctedImg, new RealFloatConverter<>(), new FloatType() );
-							}
-							else
-							{
-								sourceInterval = Converters.convert( imgCrop, new RealFloatConverter<>(), new FloatType() );
-							}
-
-							final Cursor< FloatType > srcCursor = Views.flatIterable( sourceInterval ).cursor();
-							final Cursor< FloatType > dstCursor = Views.flatIterable( dst ).cursor();
-							while ( dstCursor.hasNext() || srcCursor.hasNext() )
-								dstCursor.next().add( srcCursor.next() );
-
-							++channelsUsed;
-						}
-					}
-
-					if ( channelsUsed == 0 )
-						throw new PipelineExecutionException( pairOfTiles + ": images are missing in all channels" );
-=======
 				// get required offsets for roi parts
 				final OffsetConverter offsetConverter = SplitTileOperations.getOffsetConverter( tileBoxPair, overlapsInOriginalTileSpace );
->>>>>>> bd6eab6a
 
 				final SerializablePairWiseStitchingResult pairwiseResult = stitchPairwise( tileBoxPair, roiImps, searchRadius, offsetConverter );
 
@@ -788,101 +560,9 @@
 				}
 				else
 				{
-<<<<<<< HEAD
-					final Boundaries roiPartInterval = roiParts.get( roiPartIndex ).getBoundaries();
-					final ImagePlus[] roiPartImps = new ImagePlus[ 2 ];
-					for ( int i = 0; i < 2; ++i )
-					{
-						if ( roiParts.size() > 1 )
-						{
-							final RandomAccessibleInterval< FloatType > roiImg = ImagePlusImgs.from( imps[ i ] );
-							final RandomAccessibleInterval< FloatType > roiPartImg = Views.offsetInterval( roiImg, roiPartInterval );
-							final ImagePlusImg< FloatType, ? > roiPartDst = ImagePlusImgs.floats( Intervals.dimensionsAsLongArray( roiPartInterval ) );
-							final Cursor< FloatType > srcCursor = Views.flatIterable( roiPartImg ).cursor();
-							final Cursor< FloatType > dstCursor = Views.flatIterable( roiPartDst ).cursor();
-							while ( dstCursor.hasNext() || srcCursor.hasNext() )
-								dstCursor.next().set( srcCursor.next() );
-							roiPartImps[ i ] = roiPartDst.getImagePlus();
-							Utils.workaroundImagePlusNSlices( roiPartImps[ i ] );
-						}
-						else
-						{
-							roiPartImps[ i ] = imps[ i ];
-						}
-					}
-
-					// compute variance within this ROI for both images
-					double pixelSum = 0, pixelSumSquares = 0;
-					long pixelCount = 0;
-					for ( int i = 0; i < 2; ++i )
-					{
-						final ImagePlusImg< FloatType, ? > roiImg = ImagePlusImgs.from( roiPartImps[ i ] );
-						final Cursor< FloatType > roiImgCursor = Views.iterable( roiImg ).cursor();
-						while ( roiImgCursor.hasNext() )
-						{
-							final double val = roiImgCursor.next().get();
-							pixelSum += val;
-							pixelSumSquares += Math.pow( val, 2 );
-						}
-						pixelCount += roiImg.size();
-					}
-					final double variance = pixelSumSquares / pixelCount - Math.pow( pixelSum / pixelCount, 2 );
-
-					final int timepoint = 1;
-					PairwiseStitchingPerformer.setThreads( 1 ); // TODO: determine automatically based on parallelism / smth else. Or, use different values for local/cluster configurations
-
-					// for transforming 'overlap offset' to 'global offset'
-					final long[][] roiToTileOffset = new long[ 2 ][];
-					for ( int i = 0; i < 2; ++i )
-					{
-						roiToTileOffset[ i ] = new long[ roiPartInterval.numDimensions() ];
-						for ( int d = 0; d < roiToTileOffset[ i ].length; ++d )
-							roiToTileOffset[ i ][ d ] = overlaps[ i ].min( d ) + roiPartInterval.min( d );
-					}
-
-					// 'global offset' is the position of the fixed tile so the relative shift can be transformed to the global coordinate space
-					final double[] globalOffset = new double[ fixedTile.numDimensions() ];
-					for ( int d = 0; d < globalOffset.length; ++d )
-						globalOffset[ d ] = fixedTile.getPosition( d );
-
-					final OffsetConverter offsetConverter = new FinalOffsetConverter( roiToTileOffset, globalOffset );
-
-					final SerializablePairWiseStitchingResult[] results = PairwiseStitchingPerformer.stitchPairwise(
-							roiPartImps[0], roiPartImps[1], null, null, null, null, timepoint, timepoint, job.getParams(), 1,
-							searchRadius, offsetConverter
-						);
-
-					final SerializablePairWiseStitchingResult result = results[ 0 ];
-
-					if ( result == null )
-					{
-						noPeaksWithinConfidenceIntervalPairsCount.add( 1 );
-						System.out.println( pairOfTiles + ": no peaks found within the confidence interval" );
-
-						final SerializablePairWiseStitchingResult invalidResult = new SerializablePairWiseStitchingResult( pairOfTiles, null, 0 );
-						invalidResult.setIsValidOverlap( false );
-						roiPartsResults[ roiPartIndex ] = invalidResult;
-					}
-					else
-					{
-						result.setTilePair( pairOfTiles );
-						result.setVariance( variance );
-
-						// compute new offset between original tiles
-						final double[] originalTileOffset = offsetConverter.roiOffsetToTileOffset( Conversions.toDoubleArray( result.getOffset() ) );
-						for ( int d = 0; d < originalTileOffset.length; ++d )
-							result.getOffset()[ d ] = ( float ) originalTileOffset[ d ];
-
-						roiPartsResults[ roiPartIndex ] = result;
-					}
-
-					for ( int i = 0; i < 2; i++ )
-						roiPartImps[ i ].close();
-=======
 					// put other properties and store the result
 
 					stitchingResult = new StitchingResult( pairwiseResult, searchRadius != null ? searchRadius.getEllipseRadius() : null );
->>>>>>> bd6eab6a
 				}
 
 				for ( int i = 0; i < 2; i++ )
@@ -923,22 +603,26 @@
 	 * Tries to load flatfield components for all channels.
 	 *
 	 * @return
+	 * @throws IOException
 	 */
-	private < U extends NativeType< U > & RealType< U > > List< RandomAccessiblePairNullable< U, U > > loadFlatfieldChannels()
-	{
+	private < U extends NativeType< U > & RealType< U > > List< RandomAccessiblePairNullable< U, U > > loadFlatfieldChannels() throws PipelineExecutionException
+	{
+		final DataProvider dataProvider = job.getDataProvider();
 		System.out.println( "Broadcasting flatfield correction images" );
 		final List< RandomAccessiblePairNullable< U, U > > flatfieldCorrectionForChannels = new ArrayList<>();
-		for ( final String channelPath : args.inputTileConfigurations() )
+		for ( final String channelPath : job.getArgs().inputTileConfigurations() )
 		{
 			final String channelPathNoExt = channelPath.lastIndexOf( '.' ) != -1 ? channelPath.substring( 0, channelPath.lastIndexOf( '.' ) ) : channelPath;
 			// use it as a folder with the input file's name
-			flatfieldCorrectionForChannels.add(
-					FlatfieldCorrection.loadCorrectionImages(
-							channelPathNoExt + "-flatfield/S.tif",
-							channelPathNoExt + "-flatfield/T.tif",
-							numDimensions
-						)
-				);
+			try
+			{
+				flatfieldCorrectionForChannels.add( FlatfieldCorrection.loadCorrectionImages( dataProvider, channelPathNoExt,  job.getDimensionality() ) );
+			}
+			catch ( final IOException e)
+			{
+				e.printStackTrace();
+				throw new PipelineExecutionException( "Cannot load flatfields", e );
+			}
 		}
 		return flatfieldCorrectionForChannels;
 	}
@@ -988,15 +672,16 @@
 	 */
 	private TileSearchRadiusEstimator loadSearchRadiusEstimator( final String statsTileConfigurationPath ) throws PipelineExecutionException
 	{
+		final DataProvider dataProvider = job.getDataProvider();
 		final TileSearchRadiusEstimator searchRadiusEstimator;
 		if ( statsTileConfigurationPath != null )
 		{
 			System.out.println( "=== Building prediction model based on previous stitching solution ===" );
 			try
 			{
-				final TileInfo[] statsTiles = TileInfoJSONProvider.loadTilesConfiguration( statsTileConfigurationPath );
+				final TileInfo[] statsTiles = TileInfoJSONProvider.loadTilesConfiguration( dataProvider.getJsonReader( URI.create( statsTileConfigurationPath ) ) );
 				System.out.println( "-- Creating search radius estimator using " + job.getTiles( 0 ).length + " stage tiles and " + statsTiles.length + " stitched tiles --" );
-				searchRadiusEstimator = new TileSearchRadiusEstimator( job.getTiles( 0 ), statsTiles, args.searchRadiusMultiplier() );
+				searchRadiusEstimator = new TileSearchRadiusEstimator( job.getTiles( 0 ), statsTiles, job.getArgs().searchRadiusMultiplier() );
 				System.out.println( "-- Created search radius estimator. Estimation window size (neighborhood): " + Arrays.toString( Intervals.dimensionsAsIntArray( searchRadiusEstimator.getEstimationWindowSize() ) ) + " --" );
 			}
 			catch ( final IOException e )
@@ -1018,18 +703,19 @@
 			final List< Map< String, TileInfo > > coordsToTilesChannels,
 			final List< RandomAccessiblePairNullable< U, U > > flatfieldCorrectionChannels ) throws Exception
 	{
+		final DataProvider dataProvider = job.getDataProvider();
 		final TilePair originalTilePair = new TilePair( tileBoxPair.getA().getOriginalTile(), tileBoxPair.getB().getOriginalTile() );
 		final double[] voxelDimensions = originalTilePair.getA().getPixelResolution();
 		final double[] normalizedVoxelDimensions = Utils.normalizeVoxelDimensions( voxelDimensions );
 		System.out.println( "Normalized voxel size = " + Arrays.toString( normalizedVoxelDimensions ) );
-		final double blurSigma = args.blurSigma();
+		final double blurSigma = job.getArgs().blurSigma();
 		final double[] blurSigmas = new  double[ normalizedVoxelDimensions.length ];
 		for ( int d = 0; d < blurSigmas.length; d++ )
 			blurSigmas[ d ] = blurSigma / normalizedVoxelDimensions[ d ];
 
 		final ImagePlus[] roiImps = new ImagePlus[ 2 ];
 		final TileInfo[] originalTilePairArr = originalTilePair.toArray();
-		final int numChannels = args.inputTileConfigurations().size();
+		final int numChannels = job.getArgs().inputTileConfigurations().size();
 		for ( int j = 0; j < 2; j++ )
 		{
 			System.out.println( "Averaging corresponding tile images for " + numChannels + " channels" );
@@ -1047,18 +733,19 @@
 				if ( originalTilePairArr[ j ].getIndex().intValue() != tileInfo.getIndex().intValue() )
 					throw new PipelineExecutionException( originalTilePair + ": different indexes for the same stage position " + Utils.getTileCoordinatesString( tileInfo ) );
 
-				final ImagePlus imp = ImageImporter.openImage( tileInfo.getFilePath() );
-				if ( imp == null )
-					throw new PipelineExecutionException( "Image file does not exist: " + tileInfo.getFilePath() );
+				// open image
+				final RandomAccessibleInterval< T > img = TileLoader.loadTile( tileInfo, dataProvider );
+				if ( img == null )
+					throw new PipelineExecutionException( "Cannot load tile image: " + tileInfo.getFilePath() );
 
 				// warn if image type and/or size do not match metadata
-				if ( !ImageType.valueOf( imp.getType() ).equals( tileInfo.getType() ) )
-					throw new PipelineExecutionException( String.format( "Image type %s does not match the value from metadata %s", ImageType.valueOf( imp.getType() ), tileInfo.getType() ) );
-				if ( !Arrays.equals( Conversions.toLongArray( Utils.getImagePlusDimensions( imp ) ), tileInfo.getSize() ) )
-					throw new PipelineExecutionException( String.format( "Image size %s does not match the value from metadata %s", Arrays.toString( Utils.getImagePlusDimensions( imp ) ), Arrays.toString( tileInfo.getSize() ) ) );
-
-				// open image and crop roi
-				final RandomAccessibleInterval< T > img = ImagePlusImgs.from( imp );
+				final T type = Util.getTypeFromInterval( img );
+				if ( !type.getClass().equals( tileInfo.getType().getType().getClass() ) )
+					throw new PipelineExecutionException( String.format( "Image type %s does not match the value from metadata %s", type.getClass().getName(), tileInfo.getType() ) );
+				if ( !Arrays.equals( Intervals.dimensionsAsLongArray( img ), tileInfo.getSize() ) )
+					throw new PipelineExecutionException( String.format( "Image size %s does not match the value from metadata %s", Arrays.toString( Intervals.dimensionsAsLongArray( img ) ), Arrays.toString( tileInfo.getSize() ) ) );
+
+				// crop roi
 				final RandomAccessibleInterval< T > imgCrop = Views.interval( img, overlapsInOriginalTileSpace[ j ] );
 
 				// get flatfield-corrected source if the flatfields are provided
@@ -1082,7 +769,6 @@
 				while ( dstCursor.hasNext() || srcCursor.hasNext() )
 					dstCursor.next().add( srcCursor.next() );
 
-				imp.close();
 				++channelsUsed;
 			}
 
