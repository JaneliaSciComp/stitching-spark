package org.janelia.stitching;

import java.io.PrintWriter;
import java.util.ArrayList;
import java.util.Arrays;
import java.util.Collections;
import java.util.HashSet;
import java.util.List;
import java.util.Map;
import java.util.Map.Entry;
import java.util.Set;
import java.util.TreeMap;
import java.util.Vector;

<<<<<<< HEAD
import mpicbg.models.ErrorStatistic;
import mpicbg.models.Point;
=======
import mpicbg.models.IllDefinedDataPointsException;
import mpicbg.models.InterpolatedAffineModel3D;
import mpicbg.models.NotEnoughDataPointsException;
>>>>>>> bd6eab6a
import mpicbg.models.PointMatch;
import mpicbg.models.SimilarityModel3D;
import mpicbg.models.Tile;
import mpicbg.models.TileConfiguration;
<<<<<<< HEAD
import mpicbg.models.TileUtil;
import mpicbg.stitching.ComparePair;
=======
import mpicbg.models.TranslationModel3D;
>>>>>>> bd6eab6a
import mpicbg.stitching.ImagePlusTimePoint;


// based on the GlobalOptimization class from the original Fiji's Stitching plugin repository
public class GlobalOptimizationPerformer
{
	// --- FIXME: test translation-only solution
	private static final double DAMPNESS_FACTOR = 0.9;
//	private static final double DAMPNESS_FACTOR = 1;
	private static final double REGULARIZER_TRANSLATION = 0.1;

	public Map< Integer, Tile< ? > > lostTiles = null;

	public int replacedTilesTranslation = 0, replacedTilesSimilarity = 0;

	static private final java.io.PrintStream originalOut, suppressedOut;
	static
	{
		originalOut = System.out;
		suppressedOut = new java.io.PrintStream(new java.io.OutputStream() {
			@Override public void write(final int b) {}
		}) {
			@Override public void flush() {}
			@Override public void close() {}
			@Override public void write(final int b) {}
			@Override public void write(final byte[] b) {}
			@Override public void write(final byte[] buf, final int off, final int len) {}
			@Override public void print(final boolean b) {}
			@Override public void print(final char c) {}
			@Override public void print(final int i) {}
			@Override public void print(final long l) {}
			@Override public void print(final float f) {}
			@Override public void print(final double d) {}
			@Override public void print(final char[] s) {}
			@Override public void print(final String s) {}
			@Override public void print(final Object obj) {}
			@Override public void println() {}
			@Override public void println(final boolean x) {}
			@Override public void println(final char x) {}
			@Override public void println(final int x) {}
			@Override public void println(final long x) {}
			@Override public void println(final float x) {}
			@Override public void println(final double x) {}
			@Override public void println(final char[] x) {}
			@Override public void println(final String x) {}
			@Override public void println(final Object x) {}
			@Override public java.io.PrintStream printf(final String format, final Object... args) { return this; }
			@Override public java.io.PrintStream printf(final java.util.Locale l, final String format, final Object... args) { return this; }
			@Override public java.io.PrintStream format(final String format, final Object... args) { return this; }
			@Override public java.io.PrintStream format(final java.util.Locale l, final String format, final Object... args) { return this; }
			@Override public java.io.PrintStream append(final CharSequence csq) { return this; }
			@Override public java.io.PrintStream append(final CharSequence csq, final int start, final int end) { return this; }
			@Override public java.io.PrintStream append(final char c) { return this; }
		};
	}

	public int remainingGraphSize;
	public double avgDisplacement, maxDisplacement;

	public static void suppressOutput()
	{
		System.setOut( suppressedOut );
	}
	public static void restoreOutput()
	{
		System.setOut( originalOut );
	}

	public ArrayList< ImagePlusTimePoint > optimize(
			final Vector< ComparePointPair > comparePointPairs,
			final SerializableStitchingParameters params ) throws NotEnoughDataPointsException, IllDefinedDataPointsException
	{
		return optimize( comparePointPairs, params, null );
	}

	public ArrayList< ImagePlusTimePoint > optimize(
			final Vector< ComparePointPair > comparePointPairs,
			final SerializableStitchingParameters params,
			final PrintWriter logWriter ) throws NotEnoughDataPointsException, IllDefinedDataPointsException
	{
		final Set< Tile< ? > > tilesSet = new HashSet<>();

		int pairsAdded = 0;

		for ( final ComparePointPair comparePointPair : comparePointPairs )
		{
			if ( comparePointPair.getIsValidOverlap() )
			{
				++pairsAdded;

				final Tile< ? > t1 = comparePointPair.getTile1();
				final Tile< ? > t2 = comparePointPair.getTile2();

				final float weight = comparePointPair.getCrossCorrelation();

				t1.addMatch( new PointMatch( comparePointPair.getPointPair().getA(), comparePointPair.getPointPair().getB(), weight ) );
				t2.addMatch( new PointMatch( comparePointPair.getPointPair().getB(), comparePointPair.getPointPair().getA(), weight ) );

				t1.addConnectedTile( t2 );
				t2.addConnectedTile( t1 );

				tilesSet.add( t1 );
				tilesSet.add( t2 );
			}
		}



		// check if there are enough point matches
		{
			final Set< Tile< ? > > newTilesSet = new HashSet<>();
			for ( final Tile< ? > tile : tilesSet )
			{
				if ( tile.getMatches().size() < tile.getModel().getMinNumMatches() )
				{
					final Tile< ? > replacementTile = new ImagePlusTimePoint(
							( ( ImagePlusTimePoint ) tile ).getImagePlus(),
							( ( ImagePlusTimePoint ) tile ).getImpId(),
							( ( ImagePlusTimePoint ) tile ).getTimePoint(),
							new TranslationModel3D(),
							null
						);
					replacementTile.addMatches( tile.getMatches() );
					for ( final Tile< ? > connectedTile : tile.getConnectedTiles() )
					{
						// don't use removeConnectedTile() because it "overdoes" it by removing point matches from both sides which we would like to preserve
						connectedTile.getConnectedTiles().remove( tile );
						connectedTile.addConnectedTile( replacementTile );
						replacementTile.addConnectedTile( connectedTile );
					}
					newTilesSet.add( replacementTile );
					++replacedTilesTranslation;
				}
				else
				{
					newTilesSet.add( tile );
				}
			}

			// --- FIXME: test translation-only solution
//			if ( replacedTilesTranslation != 0 )
//				throw new RuntimeException( "shouldn't happen" );

			tilesSet.clear();
			tilesSet.addAll( newTilesSet );
		}


		// FIXME: don't consider configurations where some affine models have been replaced by translation models
		if ( replacedTilesTranslation != 0 )
			return null;


		// --- FIXME: test translation-only solution
		// instead of pre-aligning, apply the models of the approximate tile transforms to the point matches
		for ( final Tile< ? > tile : tilesSet )
			tile.apply();


		// --- FIXME: test translation-only solution
		// check if the point matches are on the same plane (AffineModel3D will throw IllDefinedPointsException in this case), fall back to SimilarityModel3D
		{
			final Set< Tile< ? > > newTilesSet = new HashSet<>();
			for ( final Tile< ? > tile : tilesSet )
			{
				if ( tile.getModel() instanceof TranslationModel3D )
				{
					newTilesSet.add( tile );
				}
				else
				{
					final double[] mins = new double[ 3 ], maxs = new double[ 3 ];
					Arrays.fill( mins, Double.POSITIVE_INFINITY );
					Arrays.fill( maxs, Double.NEGATIVE_INFINITY );
					for ( final PointMatch pointMatch : tile.getMatches() )
					{
						final double[] coords = pointMatch.getP1().getL();
						for ( int d = 0; d < 3; ++d )
						{
							mins[ d ] = Math.min( coords[ d ], mins[ d ] );
							maxs[ d ] = Math.max( coords[ d ], maxs[ d ] );
						}
					}

					boolean samePlane = false;
					for ( int d = 0; d < 3; ++d )
						if ( Math.abs( maxs[ d ] - mins[ d ] ) < 1e-8 )
							samePlane = true;

					if ( samePlane )
					{
						final Tile< ? > replacementTile = new ImagePlusTimePoint(
								( ( ImagePlusTimePoint ) tile ).getImagePlus(),
								( ( ImagePlusTimePoint ) tile ).getImpId(),
								( ( ImagePlusTimePoint ) tile ).getTimePoint(),
								new InterpolatedAffineModel3D<>(
										new SimilarityModel3D(),
										new TranslationModel3D(),
										REGULARIZER_TRANSLATION
									),
								null
							);
						replacementTile.addMatches( tile.getMatches() );
						for ( final Tile< ? > connectedTile : tile.getConnectedTiles() )
						{
							// don't use removeConnectedTile() because it "overdoes" it by removing point matches from both sides which we would like to preserve
							connectedTile.getConnectedTiles().remove( tile );
							connectedTile.addConnectedTile( replacementTile );
							replacementTile.addConnectedTile( connectedTile );
						}
						newTilesSet.add( replacementTile );
						++replacedTilesSimilarity;
					}
					else
					{
						newTilesSet.add( tile );
					}
				}
			}
			tilesSet.clear();
			tilesSet.addAll( newTilesSet );
		}



		writeLog( logWriter, "Pairs above the threshold: " + pairsAdded + ", pairs total = " + comparePointPairs.size() );

		if ( tilesSet.isEmpty() )
			return null;

		// trash everything but the largest graph
		final ArrayList< Set< Tile< ? > > > graphs = Tile.identifyConnectedGraphs( tilesSet );
		writeLog( logWriter, "Number of tile graphs = " + graphs.size() );

		int largestGraphSize = 0;
		int largestGraphId = -1;
		int graphSizesSum = 0;

		final TreeMap< Integer, Integer > graphSizeToCount = new TreeMap<>();

		for ( int i = 0; i < graphs.size(); ++i )
		{
			final int graphSize = graphs.get( i ).size();

			graphSizesSum += graphSize;

			if ( graphSize > largestGraphSize )
			{
				largestGraphSize = graphSize;
				largestGraphId = i;
			}

			graphSizeToCount.put( graphSize, graphSizeToCount.getOrDefault( graphSize, 0 ) + 1 );
		}

		for ( final Entry< Integer, Integer > entry : graphSizeToCount.descendingMap().entrySet() )
			writeLog( logWriter, "   " + entry.getKey() + " tiles: " + entry.getValue() + " graphs" );

		final ArrayList< Tile< ? > > largestGraph = new ArrayList< >();
		largestGraph.addAll( graphs.get( largestGraphId ) );
		tilesSet.clear();
		tilesSet.addAll( largestGraph );

		writeLog( logWriter, "Using the largest graph of size " + largestGraphSize + " (throwing away " + ( graphSizesSum - largestGraphSize ) + " tiles from smaller graphs)" );
		remainingGraphSize = largestGraphSize;

		final TileConfiguration tc = new TileConfiguration();
		tc.addTiles( tilesSet );

		// find a useful fixed tile
		for ( final Tile<?> tile : tilesSet )
			if ( tile.getConnectedTiles().size() > 0 )
			{
				tc.fixTile( tile );
				break;
			}

<<<<<<< HEAD
			try
			{
				final boolean needSuppressingAndRestoringOutput = System.out != suppressedOut;
				if ( needSuppressingAndRestoringOutput )
					suppressOutput();

				long elapsed = System.nanoTime();

				final int iterations = 2000;
				tc.preAlign();

				TileUtil.optimizeConcurrently(
						new ErrorStatistic( iterations + 1 ),
						10,
						iterations,
						iterations,
						1.f,
						tc,
						tc.getTiles(),
						tc.getFixedTiles(),
						1 // single-threaded because run with different configurations in parallel using Spark
					);

				elapsed = System.nanoTime() - elapsed;

				if ( needSuppressingAndRestoringOutput )
					restoreOutput();

				System.out.println("Optimization round took " + elapsed/1e9 + "s" );
=======
		final ArrayList< Set< Tile< ? > > > graphsDebug = Tile.identifyConnectedGraphs( tilesSet );
		final ArrayList< Integer > graphsSize = new ArrayList<>();
		graphSizesSum = 0;
		for ( final Set< Tile< ? > > graph : graphsDebug )
		{
			graphsSize.add( graph.size() );
			graphSizesSum += graph.size();
		}
		Collections.sort( graphsSize );
		Collections.reverse( graphsSize );
		writeLog( logWriter, "Tiles total = " + tc.getTiles().size() + ",   graphs=" + graphsDebug.size() + ",   sum="+graphSizesSum + ", " + graphsSize );
>>>>>>> bd6eab6a

		long elapsed = System.nanoTime();

		final int iterations = 5000;

		// --- FIXME: test translation-only solution
		// instead of pre-aligning, we use the known transform for each tile and apply to point matches
//		tc.preAlign();

		tc.optimize( 10, iterations, iterations, DAMPNESS_FACTOR, 1 );
		elapsed = System.nanoTime() - elapsed;

		writeLog( logWriter, "Optimization round took " + elapsed/1e9 + "s" );

		final double avgError = tc.getError();
		final double maxError = tc.getMaxError();


		final List< Double > errors = new ArrayList<>();

		double longestDisplacement = 0;
		PointMatch worstMatch = null;

		// new way of finding biggest error to look for the largest displacement
		for ( final Tile t : tc.getTiles() )
		{
			for ( final PointMatch p :  (Set< PointMatch >)t.getMatches() )
			{
				final double error = p.getDistance();
				errors.add( error );
				if ( longestDisplacement < error )
				{
					longestDisplacement = error;
					worstMatch = p;
				}
			}
		}

		writeLog( logWriter, "" );
		writeLog( logWriter, "Max pairwise match displacement: " + longestDisplacement );
		writeLog( logWriter, String.format( "avg error: %.2fpx", avgError ) );
		writeLog( logWriter, String.format( "max error: %.2fpx", maxError ) );

		avgDisplacement = avgError;
		maxDisplacement = maxError;


		Collections.sort( errors );
		Collections.reverse( errors );

		lostTiles = new TreeMap<>();
		for ( final ComparePointPair comparePointPair : comparePointPairs )
			for ( final ImagePlusTimePoint t : new ImagePlusTimePoint[] { comparePointPair.getTile1(), comparePointPair.getTile2() } )
				lostTiles.put( t.getImpId(), t );
		for ( final Tile< ? > t : tc.getTiles() )
			lostTiles.remove( ( ( ImagePlusTimePoint ) t ).getImpId() );
		System.out.println( "Tiles lost: " + lostTiles.size() );


		// create a list of image informations containing their positions
		final ArrayList< ImagePlusTimePoint > imageInformationList = new ArrayList< >();
		for ( final Tile< ? > t : tc.getTiles() )
			imageInformationList.add( (ImagePlusTimePoint)t );

		Collections.sort( imageInformationList );

		return imageInformationList;
	}

	private void writeLog( final PrintWriter logWriter, final String log )
	{
		if ( logWriter != null )
			logWriter.println( log );
		System.out.println( log );
	}
}<|MERGE_RESOLUTION|>--- conflicted
+++ resolved
@@ -11,25 +11,18 @@
 import java.util.Set;
 import java.util.TreeMap;
 import java.util.Vector;
-
-<<<<<<< HEAD
+import java.util.concurrent.ExecutionException;
+
 import mpicbg.models.ErrorStatistic;
-import mpicbg.models.Point;
-=======
 import mpicbg.models.IllDefinedDataPointsException;
 import mpicbg.models.InterpolatedAffineModel3D;
 import mpicbg.models.NotEnoughDataPointsException;
->>>>>>> bd6eab6a
 import mpicbg.models.PointMatch;
 import mpicbg.models.SimilarityModel3D;
 import mpicbg.models.Tile;
 import mpicbg.models.TileConfiguration;
-<<<<<<< HEAD
 import mpicbg.models.TileUtil;
-import mpicbg.stitching.ComparePair;
-=======
 import mpicbg.models.TranslationModel3D;
->>>>>>> bd6eab6a
 import mpicbg.stitching.ImagePlusTimePoint;
 
 
@@ -100,7 +93,7 @@
 
 	public ArrayList< ImagePlusTimePoint > optimize(
 			final Vector< ComparePointPair > comparePointPairs,
-			final SerializableStitchingParameters params ) throws NotEnoughDataPointsException, IllDefinedDataPointsException
+			final SerializableStitchingParameters params ) throws NotEnoughDataPointsException, IllDefinedDataPointsException, InterruptedException, ExecutionException
 	{
 		return optimize( comparePointPairs, params, null );
 	}
@@ -108,7 +101,7 @@
 	public ArrayList< ImagePlusTimePoint > optimize(
 			final Vector< ComparePointPair > comparePointPairs,
 			final SerializableStitchingParameters params,
-			final PrintWriter logWriter ) throws NotEnoughDataPointsException, IllDefinedDataPointsException
+			final PrintWriter logWriter ) throws NotEnoughDataPointsException, IllDefinedDataPointsException, InterruptedException, ExecutionException
 	{
 		final Set< Tile< ? > > tilesSet = new HashSet<>();
 
@@ -307,37 +300,6 @@
 				break;
 			}
 
-<<<<<<< HEAD
-			try
-			{
-				final boolean needSuppressingAndRestoringOutput = System.out != suppressedOut;
-				if ( needSuppressingAndRestoringOutput )
-					suppressOutput();
-
-				long elapsed = System.nanoTime();
-
-				final int iterations = 2000;
-				tc.preAlign();
-
-				TileUtil.optimizeConcurrently(
-						new ErrorStatistic( iterations + 1 ),
-						10,
-						iterations,
-						iterations,
-						1.f,
-						tc,
-						tc.getTiles(),
-						tc.getFixedTiles(),
-						1 // single-threaded because run with different configurations in parallel using Spark
-					);
-
-				elapsed = System.nanoTime() - elapsed;
-
-				if ( needSuppressingAndRestoringOutput )
-					restoreOutput();
-
-				System.out.println("Optimization round took " + elapsed/1e9 + "s" );
-=======
 		final ArrayList< Set< Tile< ? > > > graphsDebug = Tile.identifyConnectedGraphs( tilesSet );
 		final ArrayList< Integer > graphsSize = new ArrayList<>();
 		graphSizesSum = 0;
@@ -349,17 +311,27 @@
 		Collections.sort( graphsSize );
 		Collections.reverse( graphsSize );
 		writeLog( logWriter, "Tiles total = " + tc.getTiles().size() + ",   graphs=" + graphsDebug.size() + ",   sum="+graphSizesSum + ", " + graphsSize );
->>>>>>> bd6eab6a
-
-		long elapsed = System.nanoTime();
-
-		final int iterations = 5000;
 
 		// --- FIXME: test translation-only solution
 		// instead of pre-aligning, we use the known transform for each tile and apply to point matches
 //		tc.preAlign();
 
-		tc.optimize( 10, iterations, iterations, DAMPNESS_FACTOR, 1 );
+		final int iterations = 5000;
+
+		long elapsed = System.nanoTime();
+
+		TileUtil.optimizeConcurrently(
+				new ErrorStatistic( iterations + 1 ),
+				10,
+				iterations,
+				iterations,
+				DAMPNESS_FACTOR,
+				tc,
+				tc.getTiles(),
+				tc.getFixedTiles(),
+				1 // single-threaded because run with different configurations in parallel using Spark
+			);
+
 		elapsed = System.nanoTime() - elapsed;
 
 		writeLog( logWriter, "Optimization round took " + elapsed/1e9 + "s" );
